[package]
edition = "2021"
name = "gemstone"
version = "0.1.1"

[lib]
crate-type = [
    "staticlib", # iOS
    "rlib",      # for Other crate
    "cdylib",    # Android
]

name = "gemstone"

[dependencies]
primitives = { path = "../crates/primitives" }
gem_cosmos = { path = "../crates/gem_cosmos" }
gem_solana = { path = "../crates/gem_solana" }
gem_ton = { path = "../crates/gem_ton" }
gem_bsc = { path = "../crates/gem_bsc" }
gem_evm = { path = "../crates/gem_evm" }
gem_sui = { path = "../crates/gem_sui" }

# uniffi
uniffi.workspace = true
thiserror.workspace = true

anyhow.workspace = true
base64.workspace = true
serde.workspace = true
serde_json.workspace = true
serde_urlencoded.workspace = true
async-trait.workspace = true
alloy-core.workspace = true
alloy-primitives.workspace = true
hex.workspace = true
url.workspace = true
num-bigint.workspace = true
<<<<<<< HEAD
borsh.workspace = true
orca_whirlpools_core = "0.3.1"
=======
futures.workspace = true
>>>>>>> a842ec1b

[build-dependencies]
uniffi = { workspace = true, features = ["build"] }

[dev-dependencies]
async-std.workspace = true
tokio.workspace = true
reqwest.workspace = true
futures.workspace = true

[[test]]
name = "integration_test"
test = false<|MERGE_RESOLUTION|>--- conflicted
+++ resolved
@@ -36,12 +36,9 @@
 hex.workspace = true
 url.workspace = true
 num-bigint.workspace = true
-<<<<<<< HEAD
+futures.workspace = true
 borsh.workspace = true
 orca_whirlpools_core = "0.3.1"
-=======
-futures.workspace = true
->>>>>>> a842ec1b
 
 [build-dependencies]
 uniffi = { workspace = true, features = ["build"] }
