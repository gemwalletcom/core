--- conflicted
+++ resolved
@@ -62,11 +62,8 @@
 
 [dev-dependencies]
 tokio.workspace = true
-<<<<<<< HEAD
 futures.workspace = true
-=======
 alien_provider = { path = "../crates/alien_provider" }
->>>>>>> 7f0f5d11
 
 [[test]]
 name = "integration_test"
