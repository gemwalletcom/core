use crate::models::GemTransactionInputType;
use primitives::{BroadcastOptions, FeeRate, GasPriceType, TransactionPreloadInput, UTXO};

pub type GemBroadcastOptions = BroadcastOptions;
pub type GemUTXO = UTXO;

#[uniffi::remote(Record)]
pub struct GemUTXO {
    pub transaction_id: String,
    pub vout: i32,
    pub value: String,
    pub address: String,
}

<<<<<<< HEAD
#[uniffi::remote(Record)]
pub struct GemBroadcastOptions {
=======
pub type GemBroadcastOptions = BroadcastOptions;

#[uniffi::remote(Record)]
pub struct BroadcastOptions {
>>>>>>> 4e8ae508
    pub skip_preflight: bool,
    pub from_address: Option<String>,
}

#[derive(Debug, Clone, uniffi::Enum)]
pub enum GemGasPriceType {
    Regular {
        gas_price: String,
    },
    Eip1559 {
        gas_price: String,
        priority_fee: String,
    },
    Solana {
        gas_price: String,
        priority_fee: String,
        unit_price: String,
    },
}

#[derive(Debug, Clone, uniffi::Record)]
pub struct GemFeeRate {
    pub priority: String,
    pub gas_price_type: GemGasPriceType,
}

#[derive(Debug, Clone, uniffi::Record)]
pub struct GemTransactionPreloadInput {
    pub input_type: GemTransactionInputType,
    pub sender_address: String,
    pub destination_address: String,
}

impl From<GasPriceType> for GemGasPriceType {
    fn from(value: GasPriceType) -> Self {
        match value {
            GasPriceType::Regular { gas_price } => GemGasPriceType::Regular {
                gas_price: gas_price.to_string(),
            },
            GasPriceType::Eip1559 { gas_price, priority_fee } => GemGasPriceType::Eip1559 {
                gas_price: gas_price.to_string(),
                priority_fee: priority_fee.to_string(),
            },
            GasPriceType::Solana {
                gas_price,
                priority_fee,
                unit_price,
            } => GemGasPriceType::Solana {
                gas_price: gas_price.to_string(),
                priority_fee: priority_fee.to_string(),
                unit_price: unit_price.to_string(),
            },
        }
    }
}

impl From<FeeRate> for GemFeeRate {
    fn from(fee: FeeRate) -> Self {
        Self {
            priority: fee.priority.as_ref().to_string(),
            gas_price_type: fee.gas_price_type.into(),
        }
    }
}

impl From<TransactionPreloadInput> for GemTransactionPreloadInput {
    fn from(input: TransactionPreloadInput) -> Self {
        Self {
            input_type: input.input_type.into(),
            sender_address: input.sender_address,
            destination_address: input.destination_address,
        }
    }
}

impl From<GemTransactionPreloadInput> for TransactionPreloadInput {
    fn from(input: GemTransactionPreloadInput) -> Self {
        Self {
            input_type: input.input_type.into(),
            sender_address: input.sender_address,
            destination_address: input.destination_address,
        }
    }
}<|MERGE_RESOLUTION|>--- conflicted
+++ resolved
@@ -12,15 +12,8 @@
     pub address: String,
 }
 
-<<<<<<< HEAD
 #[uniffi::remote(Record)]
 pub struct GemBroadcastOptions {
-=======
-pub type GemBroadcastOptions = BroadcastOptions;
-
-#[uniffi::remote(Record)]
-pub struct BroadcastOptions {
->>>>>>> 4e8ae508
     pub skip_preflight: bool,
     pub from_address: Option<String>,
 }
