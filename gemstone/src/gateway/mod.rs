use crate::alien::{AlienProvider, new_alien_client};
use crate::models::*;
use crate::network::jsonrpc_client_with_chain;
use chain_traits::ChainTraits;
use gem_algorand::rpc::AlgorandClientIndexer;
use gem_algorand::rpc::client::AlgorandClient;
use gem_aptos::rpc::client::AptosClient;
use gem_bitcoin::rpc::client::BitcoinClient;
use gem_cardano::rpc::client::CardanoClient;
use gem_cosmos::rpc::client::CosmosClient;
use gem_evm::rpc::EthereumClient;
use gem_hypercore::rpc::client::HyperCoreClient;
use gem_near::rpc::client::NearClient;
use gem_polkadot::rpc::client::PolkadotClient;
use gem_solana::rpc::client::SolanaClient;
use gem_stellar::rpc::client::StellarClient;
use gem_sui::rpc::client::SuiClient;
use gem_ton::rpc::client::TonClient;
use gem_tron::rpc::{client::TronClient, trongrid::client::TronGridClient};
use gem_xrp::rpc::client::XRPClient;
use std::sync::Arc;

use primitives::{BitcoinChain, Chain, ChartPeriod, EVMChain, chain_cosmos::CosmosChain};

#[uniffi::export(with_foreign)]
#[async_trait::async_trait]
pub trait GemGatewayEstimateFee: Send + Sync {
    async fn get_fee(&self, chain: Chain, input: GemTransactionLoadInput) -> Result<Option<GemTransactionLoadFee>, GatewayError>;
    async fn get_fee_data(&self, chain: Chain, input: GemTransactionLoadInput) -> Result<Option<String>, GatewayError>;
}

#[uniffi::export(with_foreign)]
pub trait GemPreferences: Send + Sync {
    fn get(&self, key: String) -> Result<Option<String>, GatewayError>;
    fn set(&self, key: String, value: String) -> Result<(), GatewayError>;
    fn remove(&self, key: String) -> Result<(), GatewayError>;
}

struct PreferencesWrapper {
    preferences: Arc<dyn GemPreferences>,
}

impl primitives::Preferences for PreferencesWrapper {
    fn get(&self, key: String) -> Result<Option<String>, Box<dyn std::error::Error + Send + Sync>> {
        self.preferences.get(key).map_err(Into::into)
    }

    fn set(&self, key: String, value: String) -> Result<(), Box<dyn std::error::Error + Send + Sync>> {
        self.preferences.set(key, value).map_err(Into::into)
    }

    fn remove(&self, key: String) -> Result<(), Box<dyn std::error::Error + Send + Sync>> {
        self.preferences.remove(key).map_err(Into::into)
    }
}

#[derive(uniffi::Object)]
pub struct GemGateway {
    pub provider: Arc<dyn AlienProvider>,
    pub preferences: Arc<dyn GemPreferences>,
    pub secure_preferences: Arc<dyn GemPreferences>,
}

impl std::fmt::Debug for GemGateway {
    fn fmt(&self, f: &mut std::fmt::Formatter<'_>) -> std::fmt::Result {
        f.debug_struct("GemGateway")
            .field("provider", &"<AlienProvider>")
            .field("preferences", &"<GemPreferences>")
            .field("secure_preferences", &"<GemPreferences>")
            .finish()
    }
}

impl GemGateway {
    pub async fn provider(&self, chain: Chain) -> Result<Arc<dyn ChainTraits>, GatewayError> {
        let url = self.provider.get_endpoint(chain).unwrap();
        self.provider_with_url(chain, url).await
    }

    pub async fn provider_with_url(&self, chain: Chain, url: String) -> Result<Arc<dyn ChainTraits>, GatewayError> {
        let alien_client = new_alien_client(url.clone(), self.provider.clone());
        match chain {
            Chain::HyperCore => {
                let preferences = Arc::new(PreferencesWrapper {
                    preferences: self.preferences.clone(),
                });
                let secure_preferences = Arc::new(PreferencesWrapper {
                    preferences: self.secure_preferences.clone(),
                });
                Ok(Arc::new(HyperCoreClient::new_with_preferences(alien_client, preferences, secure_preferences)))
            }
            Chain::Bitcoin | Chain::BitcoinCash | Chain::Litecoin | Chain::Doge | Chain::Zcash => {
                Ok(Arc::new(BitcoinClient::new(alien_client, BitcoinChain::from_chain(chain).unwrap())))
            }
            Chain::Cardano => Ok(Arc::new(CardanoClient::new(alien_client))),
            Chain::Stellar => Ok(Arc::new(StellarClient::new(alien_client))),
            Chain::Sui => Ok(Arc::new(SuiClient::new(jsonrpc_client_with_chain(self.provider.clone(), chain)))),
            Chain::Xrp => Ok(Arc::new(XRPClient::new(jsonrpc_client_with_chain(self.provider.clone(), chain)))),
            Chain::Algorand => Ok(Arc::new(AlgorandClient::new(
                alien_client.clone(),
                AlgorandClientIndexer::new(alien_client.clone()),
            ))),
            Chain::Near => Ok(Arc::new(NearClient::new(jsonrpc_client_with_chain(self.provider.clone(), chain)))),
            Chain::Aptos => Ok(Arc::new(AptosClient::new(alien_client))),
            Chain::Cosmos | Chain::Osmosis | Chain::Celestia | Chain::Thorchain | Chain::Injective | Chain::Sei | Chain::Noble => {
                Ok(Arc::new(CosmosClient::new(CosmosChain::from_chain(chain).unwrap(), alien_client)))
            }
            Chain::Ton => Ok(Arc::new(TonClient::new(alien_client))),
            Chain::Tron => Ok(Arc::new(TronClient::new(
                alien_client.clone(),
                TronGridClient::new(alien_client.clone(), String::new()),
            ))),
            Chain::Polkadot => Ok(Arc::new(PolkadotClient::new(alien_client))),
            Chain::Solana => Ok(Arc::new(SolanaClient::new(jsonrpc_client_with_chain(self.provider.clone(), chain)))),
            Chain::Ethereum
            | Chain::Arbitrum
            | Chain::SmartChain
            | Chain::Polygon
            | Chain::Optimism
            | Chain::Base
            | Chain::AvalancheC
            | Chain::OpBNB
            | Chain::Fantom
            | Chain::Gnosis
            | Chain::Manta
            | Chain::Blast
            | Chain::ZkSync
            | Chain::Linea
            | Chain::Mantle
            | Chain::Celo
            | Chain::World
            | Chain::Sonic
            | Chain::Abstract
            | Chain::Berachain
            | Chain::Ink
            | Chain::Unichain
            | Chain::Hyperliquid
            | Chain::Plasma
            | Chain::Monad => Ok(Arc::new(EthereumClient::new(
                jsonrpc_client_with_chain(self.provider.clone(), chain),
                EVMChain::from_chain(chain).unwrap(),
            ))),
        }
    }
}

#[async_trait::async_trait]
impl GemGatewayEstimateFee for GemGateway {
    async fn get_fee(&self, _chain: Chain, _input: GemTransactionLoadInput) -> Result<Option<GemTransactionLoadFee>, GatewayError> {
        Ok(None)
    }

    async fn get_fee_data(&self, _chain: Chain, _input: GemTransactionLoadInput) -> Result<Option<String>, GatewayError> {
        Ok(None)
    }
}

#[uniffi::export]
impl GemGateway {
    #[uniffi::constructor]
    pub fn new(provider: Arc<dyn AlienProvider>, preferences: Arc<dyn GemPreferences>, secure_preferences: Arc<dyn GemPreferences>) -> Self {
        Self {
            provider,
            preferences,
            secure_preferences,
        }
    }

    pub async fn get_balance_coin(&self, chain: Chain, address: String) -> Result<GemAssetBalance, GatewayError> {
        let balance = self
            .provider(chain)
            .await?
            .get_balance_coin(address)
            .await
            .map_err(|e| GatewayError::NetworkError(e.to_string()))?;
        Ok(balance)
    }

    pub async fn get_balance_tokens(&self, chain: Chain, address: String, token_ids: Vec<String>) -> Result<Vec<GemAssetBalance>, GatewayError> {
        let balance = self
            .provider(chain)
            .await?
            .get_balance_tokens(address, token_ids)
            .await
            .map_err(|e| GatewayError::NetworkError(e.to_string()))?;
        Ok(balance)
    }

    pub async fn get_balance_staking(&self, chain: Chain, address: String) -> Result<Option<GemAssetBalance>, GatewayError> {
        let balance = self
            .provider(chain)
            .await?
            .get_balance_staking(address)
            .await
            .map_err(|e| GatewayError::NetworkError(e.to_string()))?;
        Ok(balance)
    }

    pub async fn get_staking_validators(&self, chain: Chain, apy: Option<f64>) -> Result<Vec<GemDelegationValidator>, GatewayError> {
        let provider = self.provider(chain).await?;

        let validators = provider
            .get_staking_validators(apy)
            .await
            .map_err(|e| GatewayError::NetworkError(e.to_string()))?;
        Ok(validators)
    }

    pub async fn get_staking_delegations(&self, chain: Chain, address: String) -> Result<Vec<GemDelegationBase>, GatewayError> {
        let delegations = self
            .provider(chain)
            .await?
            .get_staking_delegations(address)
            .await
            .map_err(|e| GatewayError::NetworkError(e.to_string()))?;
        Ok(delegations)
    }

    pub async fn transaction_broadcast(&self, chain: Chain, data: String, options: GemBroadcastOptions) -> Result<String, GatewayError> {
        let hash = self
            .provider(chain)
            .await?
            .transaction_broadcast(data, options)
            .await
            .map_err(|e| GatewayError::NetworkError(e.to_string()))?;
        Ok(hash)
    }

    pub async fn get_transaction_status(&self, chain: Chain, request: GemTransactionStateRequest) -> Result<GemTransactionUpdate, GatewayError> {
        self.provider(chain)
            .await?
            .get_transaction_status(request.into())
            .await
            .map_err(|e| GatewayError::NetworkError(e.to_string()))
    }

    pub async fn get_chain_id(&self, chain: Chain) -> Result<String, GatewayError> {
        let chain_id = self
            .provider(chain)
            .await?
            .get_chain_id()
            .await
            .map_err(|e| GatewayError::NetworkError(e.to_string()))?;
        Ok(chain_id)
    }

    pub async fn get_block_number(&self, chain: Chain) -> Result<u64, GatewayError> {
        let block_number = self
            .provider(chain)
            .await?
            .get_block_latest_number()
            .await
            .map_err(|e| GatewayError::NetworkError(e.to_string()))?;
        Ok(block_number)
    }

    pub async fn get_fee_rates(&self, chain: Chain, input: GemTransactionInputType) -> Result<Vec<GemFeeRate>, GatewayError> {
        let fees = self
            .provider(chain)
            .await?
            .get_transaction_fee_rates(input.into())
            .await
            .map_err(|e| GatewayError::NetworkError(e.to_string()))?;
        Ok(fees.into_iter().map(|f| f.into()).collect())
    }

    pub async fn get_utxos(&self, chain: Chain, address: String) -> Result<Vec<GemUTXO>, GatewayError> {
        let utxos = self
            .provider(chain)
            .await?
            .get_utxos(address)
            .await
            .map_err(|e| GatewayError::NetworkError(e.to_string()))?;
        Ok(utxos)
    }

    pub async fn get_address_status(&self, chain: Chain, address: String) -> Result<Vec<GemAddressStatus>, GatewayError> {
        let status = self
            .provider(chain)
            .await?
            .get_address_status(address)
            .await
            .map_err(|e| GatewayError::NetworkError(e.to_string()))?;
        Ok(status)
    }

    pub async fn get_transaction_preload(&self, chain: Chain, input: GemTransactionPreloadInput) -> Result<GemTransactionLoadMetadata, GatewayError> {
        let metadata = self
            .provider(chain)
            .await?
            .get_transaction_preload(input.into())
            .await
            .map_err(|e| GatewayError::NetworkError(e.to_string()))?;
        Ok(metadata.into())
    }

    pub async fn get_fee(
        &self,
        chain: Chain,
        input: GemTransactionLoadInput,
        provider: Arc<dyn GemGatewayEstimateFee>,
    ) -> Result<Option<GemTransactionLoadFee>, GatewayError> {
        let fee = provider.get_fee(chain, input.clone()).await?;
        if let Some(fee) = fee {
            return Ok(Some(fee));
        }
        if let Some(fee_data) = provider.get_fee_data(chain, input.clone()).await? {
            let data = self
                .provider(chain)
                .await?
                .get_transaction_fee_from_data(fee_data)
                .await
                .map_err(|e| GatewayError::NetworkError(e.to_string()))?;
            return Ok(Some(data.into()));
        }
        Ok(None)
    }

    pub async fn get_transaction_load(
        &self,
        chain: Chain,
        input: GemTransactionLoadInput,
        provider: Arc<dyn GemGatewayEstimateFee>,
    ) -> Result<GemTransactionData, GatewayError> {
        let fee = self.get_fee(chain, input.clone(), provider.clone()).await?;

        let load_data = self
            .provider(chain)
            .await?
            .get_transaction_load(input.clone().into())
            .await
            .map_err(|e| GatewayError::NetworkError(e.to_string()))?;

        let data = if let Some(fee) = fee { load_data.new_from(fee.into()) } else { load_data };

        Ok(GemTransactionData {
            fee: data.fee.into(),
            metadata: data.metadata.into(),
        })
    }

    pub async fn get_positions(&self, chain: Chain, address: String) -> Result<GemPerpetualPositionsSummary, GatewayError> {
        let positions = self
            .provider(chain)
            .await?
            .get_positions(address)
            .await
            .map_err(|e| GatewayError::NetworkError(e.to_string()))?;
        Ok(positions)
    }

    pub async fn get_perpetuals_data(&self, chain: Chain) -> Result<Vec<GemPerpetualData>, GatewayError> {
        let data = self
            .provider(chain)
            .await?
            .get_perpetuals_data()
            .await
            .map_err(|e| GatewayError::NetworkError(e.to_string()))?;

<<<<<<< HEAD
        Ok(data.into_iter().collect())
=======
        Ok(data)
>>>>>>> 7c2e47e6
    }

    pub async fn get_candlesticks(&self, chain: Chain, symbol: String, period: String) -> Result<Vec<GemChartCandleStick>, GatewayError> {
        let chart_period = ChartPeriod::new(period).unwrap();
        let candlesticks = self
            .provider(chain)
            .await?
            .get_candlesticks(symbol, chart_period)
            .await
            .map_err(|e| GatewayError::NetworkError(e.to_string()))?;

<<<<<<< HEAD
        Ok(candlesticks.into_iter().collect())
=======
        Ok(candlesticks)
>>>>>>> 7c2e47e6
    }

    pub async fn get_token_data(&self, chain: Chain, token_id: String) -> Result<GemAsset, GatewayError> {
        self.provider(chain)
            .await?
            .get_token_data(token_id)
            .await
            .map_err(|e| GatewayError::NetworkError(e.to_string()))
    }

    pub async fn get_is_token_address(&self, chain: Chain, token_id: String) -> Result<bool, GatewayError> {
        Ok(self.provider(chain).await?.get_is_token_address(&token_id))
    }

    pub async fn get_node_status(&self, chain: Chain, url: &str) -> Result<GemNodeStatus, GatewayError> {
        let start_time = std::time::Instant::now();
        let provider = self.provider_with_url(chain, url.to_string()).await?;

        let (chain_id, latest_block_number) =
            futures::try_join!(provider.get_chain_id(), provider.get_block_latest_number()).map_err(|e| GatewayError::NetworkError(e.to_string()))?;

        let latency_ms = start_time.elapsed().as_millis() as u64;

        Ok(GemNodeStatus {
            chain_id,
            latest_block_number,
            latency_ms,
        })
    }
}

#[derive(Debug, Clone, uniffi::Error)]
pub enum GatewayError {
    NetworkError(String),
}

impl std::fmt::Display for GatewayError {
    fn fmt(&self, f: &mut std::fmt::Formatter<'_>) -> std::fmt::Result {
        match self {
            Self::NetworkError(msg) => write!(f, "Network error: {}", msg),
        }
    }
}

impl std::error::Error for GatewayError {}<|MERGE_RESOLUTION|>--- conflicted
+++ resolved
@@ -357,11 +357,7 @@
             .await
             .map_err(|e| GatewayError::NetworkError(e.to_string()))?;
 
-<<<<<<< HEAD
-        Ok(data.into_iter().collect())
-=======
         Ok(data)
->>>>>>> 7c2e47e6
     }
 
     pub async fn get_candlesticks(&self, chain: Chain, symbol: String, period: String) -> Result<Vec<GemChartCandleStick>, GatewayError> {
@@ -373,11 +369,7 @@
             .await
             .map_err(|e| GatewayError::NetworkError(e.to_string()))?;
 
-<<<<<<< HEAD
-        Ok(candlesticks.into_iter().collect())
-=======
         Ok(candlesticks)
->>>>>>> 7c2e47e6
     }
 
     pub async fn get_token_data(&self, chain: Chain, token_id: String) -> Result<GemAsset, GatewayError> {
