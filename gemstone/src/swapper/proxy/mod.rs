mod client;
mod model;

pub mod mayan;
pub mod provider;
pub mod provider_factory;

<<<<<<< HEAD
use super::{
    approval::check_approval_erc20, FetchQuoteData, GemSwapOptions, GemSwapProvider, SwapProvider, SwapProviderData, SwapProviderType, SwapQuote,
    SwapQuoteData, SwapQuoteRequest, SwapRoute, SwapperError,
};
use crate::{
    config::swap_config::SwapReferralFee,
    network::AlienProvider,
    swapper::{
        asset::*,
        models::{ApprovalData, ApprovalType, SwapChainAsset},
    },
};
use client::ProxyClient;
use model::{Quote, QuoteData, QuoteRequest};
use primitives::{Chain, ChainType};

const PROVIDER_URL: &str = "https://api.gemwallet.com/swapper";
const DEFAULT_GAS_LIMIT: u64 = 500000;

#[derive(Debug)]
pub struct ProxyProvider {
    pub provider: SwapProviderType,
    pub url: String,
}

impl ProxyProvider {
    pub fn new_stonfi_v2() -> Self {
        Self {
            provider: SwapProviderType::new(SwapProvider::StonFiV2),
            url: format!("{}/{}", PROVIDER_URL, "stonfi_v2"),
        }
    }

    pub fn new_mayan() -> Self {
        Self {
            provider: SwapProviderType::new(SwapProvider::Mayan),
            url: format!("{}/{}", PROVIDER_URL, "mayan"),
        }
    }

    fn get_referrer(&self, chain: &Chain, options: &GemSwapOptions, provider: &SwapProvider) -> SwapReferralFee {
        match provider {
            // always use solana for Mayan, otherwise not supported chain error
            SwapProvider::Mayan => {
                return options.fee.as_ref().unwrap().solana.clone();
            }
            _ => {}
        }

        match chain.chain_type() {
            ChainType::Ethereum => options.fee.as_ref().unwrap().evm.clone(),
            ChainType::Solana => options.fee.as_ref().unwrap().solana.clone(),
            ChainType::Ton => options.fee.as_ref().unwrap().ton.clone(),
            ChainType::Sui => options.fee.as_ref().unwrap().sui.clone(),
            _ => SwapReferralFee::default(),
        }
    }

    pub async fn check_approval(
        &self,
        quote: &SwapQuote,
        quote_data: &QuoteData,
        provider: Arc<dyn AlienProvider>,
    ) -> Result<(Option<ApprovalData>, Option<String>), SwapperError> {
        let request = &quote.request;
        let from_asset = &request.from_asset;

        if from_asset.chain.chain_type() != ChainType::Ethereum || from_asset.is_native() {
            return Ok((None, None));
        }

        let token = from_asset.token_id.clone().unwrap();
        let wallet_address = request.wallet_address.clone();
        let spender = quote_data.to.clone();
        let amount = U256::from_str(&quote.from_value).map_err(SwapperError::from)?;
        let approval = check_approval_erc20(wallet_address, token, spender.to_string(), amount, provider, &request.from_asset.chain).await?;

        let gas_limit: Option<String> = if matches!(approval, ApprovalType::Approve(_)) {
            Some(DEFAULT_GAS_LIMIT.to_string())
        } else {
            None
        };

        Ok((approval.approval_data(), gas_limit))
    }
}

#[async_trait]
impl GemSwapProvider for ProxyProvider {
    fn provider(&self) -> &SwapProviderType {
        &self.provider
    }

    fn supported_assets(&self) -> Vec<SwapChainAsset> {
        vec![
            // StoneFiV2
            SwapChainAsset::All(Chain::Ton),
            // Mayan
            SwapChainAsset::Assets(
                Chain::Ethereum,
                vec![
                    ETHEREUM_USDT.id.clone(),
                    ETHEREUM_USDC.id.clone(),
                    ETHEREUM_DAI.id.clone(),
                    ETHEREUM_USDS.id.clone(),
                    ETHEREUM_WBTC.id.clone(),
                    ETHEREUM_WETH.id.clone(),
                    ETHEREUM_STETH.id.clone(),
                    ETHEREUM_CBBTC.id.clone(),
                ],
            ),
            SwapChainAsset::Assets(
                Chain::Solana,
                vec![
                    SOLANA_USDC.id.clone(),
                    SOLANA_USDT.id.clone(),
                    SOLANA_USDS.id.clone(),
                    SOLANA_CBBTC.id.clone(),
                    SOLANA_WBTC.id.clone(),
                    SOLANA_JITO_SOL.id.clone(),
                ],
            ),
            SwapChainAsset::Assets(Chain::Sui, vec![SUI_USDC.id.clone(), SUI_SBUSDT.id.clone(), SUI_WAL.id.clone()]),
            SwapChainAsset::Assets(
                Chain::SmartChain,
                vec![SMARTCHAIN_USDT.id.clone(), SMARTCHAIN_USDC.id.clone(), SMARTCHAIN_WBTC.id.clone()],
            ),
            SwapChainAsset::Assets(
                Chain::Base,
                vec![BASE_USDC.id.clone(), BASE_CBBTC.id.clone(), BASE_WBTC.id.clone(), BASE_USDS.id.clone()],
            ),
            SwapChainAsset::Assets(Chain::Polygon, vec![POLYGON_USDC.id.clone(), POLYGON_USDT.id.clone()]),
            SwapChainAsset::Assets(Chain::AvalancheC, vec![AVALANCHE_USDT.id.clone(), AVALANCHE_USDC.id.clone()]),
        ]
    }

    async fn fetch_quote(&self, request: &SwapQuoteRequest, provider: Arc<dyn AlienProvider>) -> Result<SwapQuote, SwapperError> {
        let client = ProxyClient::new(provider);
        let referrer = self.get_referrer(&request.from_asset.chain, &request.options, &self.provider.id);
        let quote_request = QuoteRequest {
            from_address: request.wallet_address.clone(),
            from_asset: request.from_asset.to_string(),
            to_address: request.destination_address.clone(),
            to_asset: request.to_asset.to_string(),
            from_value: request.value.clone(),
            referral_address: referrer.address.clone(),
            referral_bps: referrer.bps as usize,
            slippage_bps: request.options.slippage.bps as usize,
        };

        let quote = client.get_quote(&self.url, quote_request.clone()).await?;

        Ok(SwapQuote {
            from_value: request.value.clone(),
            to_value: quote.output_value.clone(),
            data: SwapProviderData {
                provider: self.provider().clone(),
                routes: vec![SwapRoute {
                    input: request.from_asset.clone(),
                    output: request.to_asset.clone(),
                    route_data: serde_json::to_string(&quote).unwrap(),
                    gas_limit: None,
                }],
                slippage_bps: request.options.slippage.bps,
            },
            request: request.clone(),
        })
    }

    async fn fetch_quote_data(&self, quote: &SwapQuote, provider: Arc<dyn AlienProvider>, _data: FetchQuoteData) -> Result<SwapQuoteData, SwapperError> {
        let routes = quote.data.clone().routes;
        let route_data: Quote = serde_json::from_str(&routes.first().unwrap().route_data).map_err(|_| SwapperError::InvalidRoute)?;
        let client = ProxyClient::new(provider.clone());

        let data = client.get_quote_data(&self.url, route_data).await?;
        let (approval, gas_limit) = self.check_approval(quote, &data, provider).await?;

        Ok(SwapQuoteData {
            to: data.to,
            value: data.value,
            data: data.data,
            approval,
            gas_limit,
        })
    }
}
=======
pub use provider_factory::*;
>>>>>>> 09574a44
<|MERGE_RESOLUTION|>--- conflicted
+++ resolved
@@ -5,193 +5,4 @@
 pub mod provider;
 pub mod provider_factory;
 
-<<<<<<< HEAD
-use super::{
-    approval::check_approval_erc20, FetchQuoteData, GemSwapOptions, GemSwapProvider, SwapProvider, SwapProviderData, SwapProviderType, SwapQuote,
-    SwapQuoteData, SwapQuoteRequest, SwapRoute, SwapperError,
-};
-use crate::{
-    config::swap_config::SwapReferralFee,
-    network::AlienProvider,
-    swapper::{
-        asset::*,
-        models::{ApprovalData, ApprovalType, SwapChainAsset},
-    },
-};
-use client::ProxyClient;
-use model::{Quote, QuoteData, QuoteRequest};
-use primitives::{Chain, ChainType};
-
-const PROVIDER_URL: &str = "https://api.gemwallet.com/swapper";
-const DEFAULT_GAS_LIMIT: u64 = 500000;
-
-#[derive(Debug)]
-pub struct ProxyProvider {
-    pub provider: SwapProviderType,
-    pub url: String,
-}
-
-impl ProxyProvider {
-    pub fn new_stonfi_v2() -> Self {
-        Self {
-            provider: SwapProviderType::new(SwapProvider::StonFiV2),
-            url: format!("{}/{}", PROVIDER_URL, "stonfi_v2"),
-        }
-    }
-
-    pub fn new_mayan() -> Self {
-        Self {
-            provider: SwapProviderType::new(SwapProvider::Mayan),
-            url: format!("{}/{}", PROVIDER_URL, "mayan"),
-        }
-    }
-
-    fn get_referrer(&self, chain: &Chain, options: &GemSwapOptions, provider: &SwapProvider) -> SwapReferralFee {
-        match provider {
-            // always use solana for Mayan, otherwise not supported chain error
-            SwapProvider::Mayan => {
-                return options.fee.as_ref().unwrap().solana.clone();
-            }
-            _ => {}
-        }
-
-        match chain.chain_type() {
-            ChainType::Ethereum => options.fee.as_ref().unwrap().evm.clone(),
-            ChainType::Solana => options.fee.as_ref().unwrap().solana.clone(),
-            ChainType::Ton => options.fee.as_ref().unwrap().ton.clone(),
-            ChainType::Sui => options.fee.as_ref().unwrap().sui.clone(),
-            _ => SwapReferralFee::default(),
-        }
-    }
-
-    pub async fn check_approval(
-        &self,
-        quote: &SwapQuote,
-        quote_data: &QuoteData,
-        provider: Arc<dyn AlienProvider>,
-    ) -> Result<(Option<ApprovalData>, Option<String>), SwapperError> {
-        let request = &quote.request;
-        let from_asset = &request.from_asset;
-
-        if from_asset.chain.chain_type() != ChainType::Ethereum || from_asset.is_native() {
-            return Ok((None, None));
-        }
-
-        let token = from_asset.token_id.clone().unwrap();
-        let wallet_address = request.wallet_address.clone();
-        let spender = quote_data.to.clone();
-        let amount = U256::from_str(&quote.from_value).map_err(SwapperError::from)?;
-        let approval = check_approval_erc20(wallet_address, token, spender.to_string(), amount, provider, &request.from_asset.chain).await?;
-
-        let gas_limit: Option<String> = if matches!(approval, ApprovalType::Approve(_)) {
-            Some(DEFAULT_GAS_LIMIT.to_string())
-        } else {
-            None
-        };
-
-        Ok((approval.approval_data(), gas_limit))
-    }
-}
-
-#[async_trait]
-impl GemSwapProvider for ProxyProvider {
-    fn provider(&self) -> &SwapProviderType {
-        &self.provider
-    }
-
-    fn supported_assets(&self) -> Vec<SwapChainAsset> {
-        vec![
-            // StoneFiV2
-            SwapChainAsset::All(Chain::Ton),
-            // Mayan
-            SwapChainAsset::Assets(
-                Chain::Ethereum,
-                vec![
-                    ETHEREUM_USDT.id.clone(),
-                    ETHEREUM_USDC.id.clone(),
-                    ETHEREUM_DAI.id.clone(),
-                    ETHEREUM_USDS.id.clone(),
-                    ETHEREUM_WBTC.id.clone(),
-                    ETHEREUM_WETH.id.clone(),
-                    ETHEREUM_STETH.id.clone(),
-                    ETHEREUM_CBBTC.id.clone(),
-                ],
-            ),
-            SwapChainAsset::Assets(
-                Chain::Solana,
-                vec![
-                    SOLANA_USDC.id.clone(),
-                    SOLANA_USDT.id.clone(),
-                    SOLANA_USDS.id.clone(),
-                    SOLANA_CBBTC.id.clone(),
-                    SOLANA_WBTC.id.clone(),
-                    SOLANA_JITO_SOL.id.clone(),
-                ],
-            ),
-            SwapChainAsset::Assets(Chain::Sui, vec![SUI_USDC.id.clone(), SUI_SBUSDT.id.clone(), SUI_WAL.id.clone()]),
-            SwapChainAsset::Assets(
-                Chain::SmartChain,
-                vec![SMARTCHAIN_USDT.id.clone(), SMARTCHAIN_USDC.id.clone(), SMARTCHAIN_WBTC.id.clone()],
-            ),
-            SwapChainAsset::Assets(
-                Chain::Base,
-                vec![BASE_USDC.id.clone(), BASE_CBBTC.id.clone(), BASE_WBTC.id.clone(), BASE_USDS.id.clone()],
-            ),
-            SwapChainAsset::Assets(Chain::Polygon, vec![POLYGON_USDC.id.clone(), POLYGON_USDT.id.clone()]),
-            SwapChainAsset::Assets(Chain::AvalancheC, vec![AVALANCHE_USDT.id.clone(), AVALANCHE_USDC.id.clone()]),
-        ]
-    }
-
-    async fn fetch_quote(&self, request: &SwapQuoteRequest, provider: Arc<dyn AlienProvider>) -> Result<SwapQuote, SwapperError> {
-        let client = ProxyClient::new(provider);
-        let referrer = self.get_referrer(&request.from_asset.chain, &request.options, &self.provider.id);
-        let quote_request = QuoteRequest {
-            from_address: request.wallet_address.clone(),
-            from_asset: request.from_asset.to_string(),
-            to_address: request.destination_address.clone(),
-            to_asset: request.to_asset.to_string(),
-            from_value: request.value.clone(),
-            referral_address: referrer.address.clone(),
-            referral_bps: referrer.bps as usize,
-            slippage_bps: request.options.slippage.bps as usize,
-        };
-
-        let quote = client.get_quote(&self.url, quote_request.clone()).await?;
-
-        Ok(SwapQuote {
-            from_value: request.value.clone(),
-            to_value: quote.output_value.clone(),
-            data: SwapProviderData {
-                provider: self.provider().clone(),
-                routes: vec![SwapRoute {
-                    input: request.from_asset.clone(),
-                    output: request.to_asset.clone(),
-                    route_data: serde_json::to_string(&quote).unwrap(),
-                    gas_limit: None,
-                }],
-                slippage_bps: request.options.slippage.bps,
-            },
-            request: request.clone(),
-        })
-    }
-
-    async fn fetch_quote_data(&self, quote: &SwapQuote, provider: Arc<dyn AlienProvider>, _data: FetchQuoteData) -> Result<SwapQuoteData, SwapperError> {
-        let routes = quote.data.clone().routes;
-        let route_data: Quote = serde_json::from_str(&routes.first().unwrap().route_data).map_err(|_| SwapperError::InvalidRoute)?;
-        let client = ProxyClient::new(provider.clone());
-
-        let data = client.get_quote_data(&self.url, route_data).await?;
-        let (approval, gas_limit) = self.check_approval(quote, &data, provider).await?;
-
-        Ok(SwapQuoteData {
-            to: data.to,
-            value: data.value,
-            data: data.data,
-            approval,
-            gas_limit,
-        })
-    }
-}
-=======
-pub use provider_factory::*;
->>>>>>> 09574a44
+pub use provider_factory::*;