use crate::network::AlienProvider;

use async_trait::async_trait;
use std::{fmt::Debug, sync::Arc};

mod approval;
mod custom_types;
mod permit2_data;
mod weth_address;

pub mod across;
pub mod jupiter;
pub mod models;
pub mod orca;
pub mod pancakeswap_aptos;
pub mod slippage;
pub mod thorchain;
pub mod universal_router;

pub use models::*;
use primitives::Chain;
use std::collections::HashSet;

#[async_trait]
pub trait GemSwapProvider: Send + Sync + Debug {
    fn provider(&self) -> SwapProvider;
    fn supported_chains(&self) -> Vec<Chain>;
    async fn fetch_quote(&self, request: &SwapQuoteRequest, provider: Arc<dyn AlienProvider>) -> Result<SwapQuote, SwapperError>;
    async fn fetch_quote_data(&self, quote: &SwapQuote, provider: Arc<dyn AlienProvider>, data: FetchQuoteData) -> Result<SwapQuoteData, SwapperError>;
    async fn get_transaction_status(&self, chain: Chain, transaction_hash: &str, provider: Arc<dyn AlienProvider>) -> Result<bool, SwapperError>;
}

#[derive(Debug, uniffi::Object)]
pub struct GemSwapper {
    pub rpc_provider: Arc<dyn AlienProvider>,
    pub swappers: Vec<Box<dyn GemSwapProvider>>,
}

impl GemSwapper {
    // filter provider types that does not support cross chain / bridge swaps
    fn filter_by_provider_type(provider_type: SwapProviderType, from_chain: &Chain, to_chain: &Chain) -> bool {
        match provider_type {
            SwapProviderType::OnChain => from_chain == to_chain,
            SwapProviderType::CrossChain => true,
            SwapProviderType::Bridge => from_chain != to_chain,
        }
    }

    fn filter_by_supported_chains(supported_chains: Vec<Chain>, from_chain: &Chain, to_chain: &Chain) -> bool {
        supported_chains.contains(from_chain) && supported_chains.contains(to_chain)
    }
}

#[uniffi::export]
impl GemSwapper {
    #[uniffi::constructor]
    fn new(rpc_provider: Arc<dyn AlienProvider>) -> Self {
        Self {
            rpc_provider,
            swappers: vec![
                Box::new(universal_router::UniswapV3::new_uniswap()),
                Box::new(universal_router::UniswapV3::new_pancakeswap()),
                Box::new(thorchain::ThorChain::default()),
                Box::new(jupiter::Jupiter::default()),
<<<<<<< HEAD
                Box::new(across::Across::default()),
=======
                Box::new(pancakeswap_aptos::PancakeSwapAptos::default()),
>>>>>>> 24095bce
            ],
        }
    }

    fn supported_chains(&self) -> Vec<Chain> {
        self.swappers
            .iter()
            .flat_map(|x| x.supported_chains())
            .collect::<HashSet<_>>()
            .into_iter()
            .collect()
    }

    fn get_providers(&self) -> Vec<SwapProvider> {
        self.swappers.iter().map(|x| x.provider()).collect()
    }

    async fn fetch_quote(&self, request: SwapQuoteRequest) -> Result<Vec<SwapQuote>, SwapperError> {
        if request.from_asset == request.to_asset {
            return Err(SwapperError::NotSupportedPair);
        }
        let from_chain = request.from_asset.chain;
        let to_chain = request.to_asset.chain;

        let providers = self
            .swappers
            .iter()
            .filter(|x| Self::filter_by_provider_type(x.provider().provider_type(), &from_chain, &to_chain))
            .filter(|x| Self::filter_by_supported_chains(x.supported_chains(), &from_chain, &to_chain))
            .collect::<Vec<_>>();

        if providers.is_empty() {
            return Err(SwapperError::NotSupportedPair);
        }

        let quotes_futures = providers.into_iter().map(|x| x.fetch_quote(&request, self.rpc_provider.clone()));

        let quotes = futures::future::join_all(quotes_futures.into_iter().map(|fut| async { fut.await.ok() }))
            .await
            .into_iter()
            .flatten()
            .collect::<Vec<_>>();

        if quotes.is_empty() {
            return Err(SwapperError::NoQuoteAvailable);
        }

        Ok(quotes)
    }

    async fn fetch_quote_data(&self, quote: &SwapQuote, data: FetchQuoteData) -> Result<SwapQuoteData, SwapperError> {
        let swapper = self
            .swappers
            .iter()
            .find(|x| x.provider() == quote.data.provider)
            .ok_or(SwapperError::NotImplemented)?;
        swapper.fetch_quote_data(quote, self.rpc_provider.clone(), data).await
    }

    async fn get_transaction_status(&self, chain: Chain, swap_provider: SwapProvider, transaction_hash: &str) -> Result<bool, SwapperError> {
        let swapper = self
            .swappers
            .iter()
            .find(|x| x.provider() == swap_provider)
            .ok_or(SwapperError::NotImplemented)?;

        swapper.get_transaction_status(chain, transaction_hash, self.rpc_provider.clone()).await
    }
}

#[cfg(test)]
mod tests {
    use super::*;
    use std::collections::BTreeSet;

    #[test]
    fn test_filter_by_provider_type() {
        let providers = [
            SwapProvider::UniswapV3,
            SwapProvider::PancakeSwapV3,
            SwapProvider::Jupiter,
            SwapProvider::Thorchain,
        ];

        // Cross chain swaps (same chain will be filtered out)
        let filtered = providers
            .iter()
            .filter(|x| GemSwapper::filter_by_provider_type(x.provider_type(), &Chain::Ethereum, &Chain::Optimism))
            .cloned()
            .collect::<Vec<_>>();

        assert_eq!(filtered, vec![SwapProvider::Thorchain]);
    }

    #[test]
    fn test_filter_by_supported_chains() {
        let swappers: Vec<Box<dyn GemSwapProvider>> = vec![
            Box::new(universal_router::UniswapV3::new_uniswap()),
            Box::new(universal_router::UniswapV3::new_pancakeswap()),
            Box::new(thorchain::ThorChain::default()),
            Box::new(jupiter::Jupiter::default()),
        ];

        let from_chain = Chain::Ethereum;
        let to_chain = Chain::Optimism;

        let filtered = swappers
            .iter()
            .filter(|x| GemSwapper::filter_by_provider_type(x.provider().provider_type(), &from_chain, &to_chain))
            .filter(|x| GemSwapper::filter_by_supported_chains(x.supported_chains(), &from_chain, &to_chain))
            .collect::<Vec<_>>();

        assert_eq!(filtered.len(), 0);

        let from_chain = Chain::SmartChain;
        let to_chain = Chain::SmartChain;

        let filtered = swappers
            .iter()
            .filter(|x| GemSwapper::filter_by_provider_type(x.provider().provider_type(), &from_chain, &to_chain))
            .filter(|x| GemSwapper::filter_by_supported_chains(x.supported_chains(), &from_chain, &to_chain))
            .collect::<Vec<_>>();

        assert_eq!(filtered.len(), 3);
        assert_eq!(
            filtered.iter().map(|x| x.provider()).collect::<BTreeSet<_>>(),
            BTreeSet::from([SwapProvider::UniswapV3, SwapProvider::PancakeSwapV3, SwapProvider::Thorchain])
        );

        let from_chain = Chain::Solana;
        let to_chain = Chain::Solana;

        let filtered = swappers
            .iter()
            .filter(|x| GemSwapper::filter_by_provider_type(x.provider().provider_type(), &from_chain, &to_chain))
            .filter(|x| GemSwapper::filter_by_supported_chains(x.supported_chains(), &from_chain, &to_chain))
            .collect::<Vec<_>>();

        assert_eq!(filtered.len(), 1);
        assert_eq!(filtered[0].provider(), SwapProvider::Jupiter);

        let from_chain = Chain::SmartChain;
        let to_chain = Chain::Bitcoin;

        let filtered = swappers
            .iter()
            .filter(|x| GemSwapper::filter_by_provider_type(x.provider().provider_type(), &from_chain, &to_chain))
            .filter(|x| GemSwapper::filter_by_supported_chains(x.supported_chains(), &from_chain, &to_chain))
            .collect::<Vec<_>>();

        assert_eq!(filtered.len(), 1);
        assert_eq!(filtered[0].provider(), SwapProvider::Thorchain);
    }
}<|MERGE_RESOLUTION|>--- conflicted
+++ resolved
@@ -62,11 +62,8 @@
                 Box::new(universal_router::UniswapV3::new_pancakeswap()),
                 Box::new(thorchain::ThorChain::default()),
                 Box::new(jupiter::Jupiter::default()),
-<<<<<<< HEAD
+                Box::new(pancakeswap_aptos::PancakeSwapAptos::default()),
                 Box::new(across::Across::default()),
-=======
-                Box::new(pancakeswap_aptos::PancakeSwapAptos::default()),
->>>>>>> 24095bce
             ],
         }
     }
