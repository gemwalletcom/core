--- conflicted
+++ resolved
@@ -61,11 +61,8 @@
                 Box::new(universal_router::UniswapV3::new_pancakeswap()),
                 Box::new(thorchain::ThorChain::default()),
                 Box::new(jupiter::Jupiter::default()),
-<<<<<<< HEAD
                 Box::new(mayan::swift_provider::MayanSwiftProvider::new()),
-=======
                 Box::new(pancakeswap_aptos::PancakeSwapAptos::default()),
->>>>>>> 24095bce
             ],
         }
     }
