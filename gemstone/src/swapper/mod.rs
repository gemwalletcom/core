use crate::debug_println;
use crate::network::AlienProvider;

use async_trait::async_trait;
use std::{fmt::Debug, sync::Arc};

mod custom_types;
mod models;
mod orca;
mod permit2_data;
mod slippage;
mod thorchain;
mod uniswap;

use models::*;
use primitives::Chain;

#[async_trait]
pub trait GemSwapProvider: Send + Sync + Debug {
    fn name(&self) -> &'static str;
    async fn supported_chains(&self) -> Result<Vec<Chain>, SwapperError>;
    async fn fetch_quote(&self, request: &SwapQuoteRequest, provider: Arc<dyn AlienProvider>) -> Result<SwapQuote, SwapperError>;
    async fn fetch_quote_data(&self, quote: &SwapQuote, provider: Arc<dyn AlienProvider>, data: FetchQuoteData) -> Result<SwapQuoteData, SwapperError>;
}

#[derive(Debug, uniffi::Object)]
pub struct GemSwapper {
    pub rpc_provider: Arc<dyn AlienProvider>,
    pub swappers: Vec<Box<dyn GemSwapProvider>>,
}

#[uniffi::export]
impl GemSwapper {
    #[uniffi::constructor]
    fn new(rpc_provider: Arc<dyn AlienProvider>) -> Self {
        Self {
            rpc_provider,
<<<<<<< HEAD
            swappers: vec![Box::new(uniswap::UniswapV3::new()), Box::new(orca::Orca::default())],
=======
            swappers: vec![Box::new(uniswap::UniswapV3::new()), Box::new(thorchain::ThorChain::new())],
>>>>>>> 6b81ac07
        }
    }

    fn get_providers(&self) -> Vec<String> {
        self.swappers.iter().map(|x| x.name().to_string()).collect()
    }

    async fn fetch_quote(&self, request: SwapQuoteRequest) -> Result<Vec<SwapQuote>, SwapperError> {
        for swapper in self.swappers.iter() {
            let quotes = swapper.fetch_quote(&request, self.rpc_provider.clone()).await;
            match quotes {
                Ok(val) => return Ok(vec![val]),
                Err(_err) => {
                    debug_println!("<== fetch_quote error: {:?}", _err);
                }
            }
        }
        Err(SwapperError::NoQuoteAvailable)
    }

    async fn fetch_quote_data(&self, quote: &SwapQuote, data: FetchQuoteData) -> Result<SwapQuoteData, SwapperError> {
        let swapper = self
            .swappers
            .iter()
            .find(|x| x.name() == quote.provider.name.as_str())
            .ok_or(SwapperError::NotImplemented)?;
        swapper.fetch_quote_data(quote, self.rpc_provider.clone(), data).await
    }
}<|MERGE_RESOLUTION|>--- conflicted
+++ resolved
@@ -35,11 +35,11 @@
     fn new(rpc_provider: Arc<dyn AlienProvider>) -> Self {
         Self {
             rpc_provider,
-<<<<<<< HEAD
-            swappers: vec![Box::new(uniswap::UniswapV3::new()), Box::new(orca::Orca::default())],
-=======
-            swappers: vec![Box::new(uniswap::UniswapV3::new()), Box::new(thorchain::ThorChain::new())],
->>>>>>> 6b81ac07
+            swappers: vec![
+                Box::new(uniswap::UniswapV3::new()),
+                Box::new(thorchain::ThorChain::new()),
+                Box::new(orca::Orca::default()),
+            ],
         }
     }
 
