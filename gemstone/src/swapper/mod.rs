use crate::{debug_println, network::AlienProvider};

use async_trait::async_trait;
use num_traits::ToPrimitive;
use std::{fmt::Debug, sync::Arc};

mod approval;
mod chainlink;
mod custom_types;
mod eth_rpc;
mod permit2_data;
mod weth_address;

pub mod across;
pub mod asset;
pub mod cetus;
pub mod error;
pub mod jupiter;
pub mod models;
pub mod orca;
pub mod pancakeswap_aptos;
pub mod slippage;
pub mod stonfi;
pub mod thorchain;
pub mod uniswap;

pub use error::*;
pub use models::*;
use primitives::{AssetId, Chain, EVMChain};
use std::collections::HashSet;

#[async_trait]
pub trait GemSwapProvider: Send + Sync + Debug {
    fn provider(&self) -> &SwapProviderType;
    fn supported_assets(&self) -> Vec<SwapChainAsset>;
    async fn fetch_quote(&self, request: &SwapQuoteRequest, provider: Arc<dyn AlienProvider>) -> Result<SwapQuote, SwapperError>;
    async fn fetch_permit2_for_quote(&self, _quote: &SwapQuote, _provider: Arc<dyn AlienProvider>) -> Result<Option<Permit2ApprovalData>, SwapperError> {
        Ok(None)
    }
    async fn fetch_quote_data(&self, quote: &SwapQuote, provider: Arc<dyn AlienProvider>, data: FetchQuoteData) -> Result<SwapQuoteData, SwapperError>;
    async fn get_transaction_status(&self, _chain: Chain, _transaction_hash: &str, _provider: Arc<dyn AlienProvider>) -> Result<bool, SwapperError> {
        if self.provider().mode == SwapProviderMode::OnChain {
            Ok(true)
        } else {
            Err(SwapperError::NotImplemented)
        }
    }
}

impl dyn GemSwapProvider {
    fn supported_chains(&self) -> Vec<Chain> {
        self.supported_assets()
            .into_iter()
            .map(|x| match x.clone() {
                SwapChainAsset::All(chain) => chain,
                SwapChainAsset::Assets(chain, _) => chain,
            })
            .collect()
    }
}

#[derive(Debug, uniffi::Object)]
pub struct GemSwapper {
    pub rpc_provider: Arc<dyn AlienProvider>,
    pub swappers: Vec<Box<dyn GemSwapProvider>>,
}

impl GemSwapper {
    // filter provider types that does not support cross chain / bridge swaps
    fn filter_by_provider_mode(mode: &SwapProviderMode, from_chain: &Chain, to_chain: &Chain) -> bool {
        match mode {
            SwapProviderMode::OnChain => from_chain == to_chain,
            SwapProviderMode::Bridge | SwapProviderMode::CrossChain => from_chain != to_chain,
        }
    }

    fn filter_by_supported_chains(supported_chains: Vec<Chain>, from_chain: &Chain, to_chain: &Chain) -> bool {
        supported_chains.contains(from_chain) && supported_chains.contains(to_chain)
    }

    fn filter_supported_assets(supported_assets: Vec<SwapChainAsset>, asset_id: AssetId) -> bool {
        supported_assets.into_iter().any(|x| match x {
            SwapChainAsset::All(_) => false,
            SwapChainAsset::Assets(chain, assets) => chain == asset_id.chain || assets.contains(&asset_id),
        })
    }

    fn filter_by_preferred_providers(preferred_providers: &[SwapProvider], provider: &SwapProvider) -> bool {
        // if no preferred providers, return all
        if preferred_providers.is_empty() {
            return true;
        }
        preferred_providers.contains(provider)
    }

    fn get_swapper_by_provider<'a>(&'a self, provider: &SwapProvider) -> Option<&'a dyn GemSwapProvider> {
        self.swappers.iter().find(|x| x.provider().id == *provider).map(|v| &**v)
    }

    fn apply_gas_limit_multiplier(chain: &Chain, gas_limit: String) -> String {
        if let Some(evm_chain) = EVMChain::from_chain(*chain) {
            let multiplier = if evm_chain.is_zkstack() { 2.0 } else { 1.0 };
            if let Ok(gas_limit_value) = gas_limit.parse::<f64>() {
                return (gas_limit_value * multiplier).ceil().to_u64().unwrap_or_default().to_string();
            }
        }
        gas_limit
    }
}

#[uniffi::export]
impl GemSwapper {
    #[uniffi::constructor]
    pub fn new(rpc_provider: Arc<dyn AlienProvider>) -> Self {
        Self {
            rpc_provider,
            swappers: vec![
                Box::new(uniswap::universal_router::new_uniswap_v3()),
                Box::new(uniswap::universal_router::new_uniswap_v4()),
                Box::new(uniswap::universal_router::new_pancakeswap()),
                Box::new(thorchain::ThorChain::default()),
                Box::new(jupiter::Jupiter::default()),
                Box::new(across::Across::default()),
<<<<<<< HEAD
                Box::new(stonfi::Stonfi::default()),
=======
                Box::new(uniswap::universal_router::new_oku()),
                Box::new(uniswap::universal_router::new_wagmi()),
                Box::new(pancakeswap_aptos::PancakeSwapAptos::default()),
                Box::new(cetus::Cetus::default()),
>>>>>>> 7f0f5d11
            ],
        }
    }

    pub fn supported_chains(&self) -> Vec<Chain> {
        self.swappers
            .iter()
            .flat_map(|x| x.supported_chains())
            .collect::<HashSet<_>>()
            .into_iter()
            .collect()
    }

    pub fn supported_chains_for_from_asset(&self, asset_id: &AssetId) -> SwapAssetList {
        let chains: Vec<Chain> = vec![asset_id.chain];
        let mut asset_ids: Vec<AssetId> = Vec::new();

        for provider in &self.swappers {
            if !Self::filter_supported_assets(provider.supported_assets(), asset_id.clone()) {
                continue;
            }
            provider.supported_assets().into_iter().for_each(|x| match x {
                SwapChainAsset::All(_) => {}
                SwapChainAsset::Assets(chain, assets) => {
                    asset_ids.push(chain.as_asset_id());
                    asset_ids.extend(assets);
                }
            });
        }
        SwapAssetList { chains, asset_ids }
    }

    pub fn get_providers(&self) -> Vec<SwapProviderType> {
        self.swappers.iter().map(|x| x.provider().clone()).collect()
    }

    pub async fn fetch_quote(&self, request: &SwapQuoteRequest) -> Result<Vec<SwapQuote>, SwapperError> {
        if request.from_asset == request.to_asset {
            return Err(SwapperError::NotSupportedPair);
        }
        let from_chain = request.from_asset.chain;
        let to_chain = request.to_asset.chain;
        let preferred_providers = &request.options.preferred_providers;
        let providers = self
            .swappers
            .iter()
            .filter(|x| Self::filter_by_provider_mode(&x.provider().mode, &from_chain, &to_chain))
            .filter(|x| Self::filter_by_supported_chains(x.supported_chains(), &from_chain, &to_chain))
            .filter(|x| Self::filter_by_preferred_providers(preferred_providers, &x.provider().id))
            .collect::<Vec<_>>();

        if providers.is_empty() {
            return Err(SwapperError::NoAvailableProvider);
        }

        let quotes_futures = providers.into_iter().map(|x| x.fetch_quote(request, self.rpc_provider.clone()));

        let quotes = futures::future::join_all(quotes_futures.into_iter().map(|fut| async {
            match &fut.await {
                Ok(quote) => Some(quote.clone()),
                Err(_err) => {
                    debug_println!("fetch_quote error: {:?}", _err);
                    None
                }
            }
        }))
        .await
        .into_iter()
        .flatten()
        .collect::<Vec<_>>();

        if quotes.is_empty() {
            return Err(SwapperError::NoQuoteAvailable);
        }

        Ok(quotes)
    }

    pub async fn fetch_quote_by_provider(&self, provider: SwapProvider, request: SwapQuoteRequest) -> Result<SwapQuote, SwapperError> {
        let provider = self.get_swapper_by_provider(&provider).ok_or(SwapperError::NoAvailableProvider)?;
        provider.fetch_quote(&request, self.rpc_provider.clone()).await
    }

    pub async fn fetch_permit2_for_quote(&self, quote: &SwapQuote) -> Result<Option<Permit2ApprovalData>, SwapperError> {
        let provider = self.get_swapper_by_provider(&quote.data.provider.id).ok_or(SwapperError::NoAvailableProvider)?;
        provider.fetch_permit2_for_quote(quote, self.rpc_provider.clone()).await
    }

    pub async fn fetch_quote_data(&self, quote: &SwapQuote, data: FetchQuoteData) -> Result<SwapQuoteData, SwapperError> {
        let provider = self.get_swapper_by_provider(&quote.data.provider.id).ok_or(SwapperError::NoAvailableProvider)?;
        let mut quote_data = provider.fetch_quote_data(quote, self.rpc_provider.clone(), data).await?;
        if let Some(gas_limit) = quote_data.gas_limit.take() {
            quote_data.gas_limit = Some(Self::apply_gas_limit_multiplier(&quote.request.from_asset.chain, gas_limit));
        }
        Ok(quote_data)
    }

    pub async fn get_transaction_status(&self, chain: Chain, swap_provider: SwapProvider, transaction_hash: &str) -> Result<bool, SwapperError> {
        let provider = self.get_swapper_by_provider(&swap_provider).ok_or(SwapperError::NoAvailableProvider)?;
        provider.get_transaction_status(chain, transaction_hash, self.rpc_provider.clone()).await
    }
}

#[cfg(test)]
mod tests {

    use super::*;
    use primitives::asset_constants::USDT_ETH_ASSET_ID;
    use std::{collections::BTreeSet, vec};

    #[test]
    fn test_filter_by_provider_type() {
        let providers = [
            SwapProvider::UniswapV3,
            SwapProvider::PancakeSwapV3,
            SwapProvider::Jupiter,
            SwapProvider::Thorchain,
        ];

        // Cross chain swaps (same chain will be filtered out)
        let filtered = providers
            .iter()
            .filter(|x| GemSwapper::filter_by_provider_mode(&x.mode(), &Chain::Ethereum, &Chain::Optimism))
            .cloned()
            .collect::<Vec<_>>();

        assert_eq!(filtered, vec![SwapProvider::Thorchain]);
    }

    #[test]
    fn test_filter_by_supported_chains() {
        let swappers: Vec<Box<dyn GemSwapProvider>> = vec![
            Box::new(uniswap::universal_router::new_uniswap_v3()),
            Box::new(uniswap::universal_router::new_pancakeswap()),
            Box::new(thorchain::ThorChain::default()),
            Box::new(jupiter::Jupiter::default()),
        ];

        let from_chain = Chain::Ethereum;
        let to_chain = Chain::Optimism;

        let filtered = swappers
            .iter()
            .filter(|x| GemSwapper::filter_by_provider_mode(&x.provider().mode, &from_chain, &to_chain))
            .filter(|x| GemSwapper::filter_by_supported_chains(x.supported_chains(), &from_chain, &to_chain))
            .collect::<Vec<_>>();

        assert_eq!(filtered.len(), 0);

        let from_chain = Chain::SmartChain;
        let to_chain = Chain::SmartChain;

        let filtered = swappers
            .iter()
            .filter(|x| GemSwapper::filter_by_provider_mode(&x.provider().mode, &from_chain, &to_chain))
            .filter(|x| GemSwapper::filter_by_supported_chains(x.supported_chains(), &from_chain, &to_chain))
            .collect::<Vec<_>>();

        assert_eq!(filtered.len(), 2);
        assert_eq!(
            filtered.iter().map(|x| x.provider().id.clone()).collect::<BTreeSet<_>>(),
            BTreeSet::from([SwapProvider::UniswapV3, SwapProvider::PancakeSwapV3])
        );

        let from_chain = Chain::Solana;
        let to_chain = Chain::Solana;

        let filtered = swappers
            .iter()
            .filter(|x| GemSwapper::filter_by_provider_mode(&x.provider().mode, &from_chain, &to_chain))
            .filter(|x| GemSwapper::filter_by_supported_chains(x.supported_chains(), &from_chain, &to_chain))
            .collect::<Vec<_>>();

        assert_eq!(filtered.len(), 1);
        assert_eq!(filtered[0].provider().id, SwapProvider::Jupiter);

        let from_chain = Chain::SmartChain;
        let to_chain = Chain::Bitcoin;

        let filtered = swappers
            .iter()
            .filter(|x| GemSwapper::filter_by_provider_mode(&x.provider().mode, &from_chain, &to_chain))
            .filter(|x| GemSwapper::filter_by_supported_chains(x.supported_chains(), &from_chain, &to_chain))
            .collect::<Vec<_>>();

        assert_eq!(filtered.len(), 1);
        assert_eq!(filtered[0].provider().id, SwapProvider::Thorchain);
    }

    #[test]
    fn test_filter_supported_assets() {
        let asset_id = AssetId::from_chain(Chain::Ethereum);
        let asset_id_usdt: AssetId = USDT_ETH_ASSET_ID.into();
        let supported_assets = vec![
            SwapChainAsset::All(Chain::Ethereum),
            SwapChainAsset::Assets(
                Chain::Ethereum,
                vec![AssetId::from_token(Chain::Ethereum, &asset_id_usdt.clone().token_id.unwrap())],
            ),
        ];

        assert!(GemSwapper::filter_supported_assets(supported_assets.clone(), asset_id_usdt.clone()));
        assert!(GemSwapper::filter_supported_assets(supported_assets, asset_id));
    }
}<|MERGE_RESOLUTION|>--- conflicted
+++ resolved
@@ -121,14 +121,11 @@
                 Box::new(thorchain::ThorChain::default()),
                 Box::new(jupiter::Jupiter::default()),
                 Box::new(across::Across::default()),
-<<<<<<< HEAD
-                Box::new(stonfi::Stonfi::default()),
-=======
                 Box::new(uniswap::universal_router::new_oku()),
                 Box::new(uniswap::universal_router::new_wagmi()),
                 Box::new(pancakeswap_aptos::PancakeSwapAptos::default()),
                 Box::new(cetus::Cetus::default()),
->>>>>>> 7f0f5d11
+                Box::new(stonfi::Stonfi::default()),
             ],
         }
     }
