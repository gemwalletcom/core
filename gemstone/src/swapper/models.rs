--- conflicted
+++ resolved
@@ -65,7 +65,9 @@
     Orca,
     Jupiter,
     Across,
-<<<<<<< HEAD
+    OkuTrade,
+    Wagmi,
+    Cetus,
     Stonfi,
 }
 
@@ -74,11 +76,6 @@
     OnChain,
     CrossChain,
     Bridge,
-=======
-    OkuTrade,
-    Wagmi,
-    Cetus,
->>>>>>> 7f0f5d11
 }
 
 impl SwapProvider {
@@ -106,28 +103,15 @@
             Self::Orca => "Orca Whirlpool",
             Self::Jupiter => "Jupiter",
             Self::Across => "Across v3",
-<<<<<<< HEAD
-            Self::Stonfi => "Stonfi",
-=======
             Self::OkuTrade => "Oku Trade",
             Self::Wagmi => "Wagmi",
             Self::Cetus => "Cetus",
->>>>>>> 7f0f5d11
+            Self::Stonfi => "Stonfi",
         }
     }
 
     pub fn mode(&self) -> SwapProviderMode {
         match self {
-<<<<<<< HEAD
-            Self::UniswapV3 => SwapProviderType::OnChain,
-            Self::PancakeSwapV3 => SwapProviderType::OnChain,
-            Self::PancakeSwapAptosV2 => SwapProviderType::OnChain,
-            Self::Thorchain => SwapProviderType::CrossChain,
-            Self::Orca => SwapProviderType::OnChain,
-            Self::Jupiter => SwapProviderType::OnChain,
-            Self::Across => SwapProviderType::Bridge,
-            Self::Stonfi => SwapProviderType::OnChain,
-=======
             Self::UniswapV3
             | Self::UniswapV4
             | Self::PancakeSwapV3
@@ -136,10 +120,10 @@
             | Self::Jupiter
             | Self::OkuTrade
             | Self::Wagmi
-            | Self::Cetus => SwapProviderMode::OnChain,
+            | Self::Cetus
+            | Self::Stonfi => SwapProviderMode::OnChain,
             Self::Thorchain => SwapProviderMode::CrossChain,
             Self::Across => SwapProviderMode::Bridge,
->>>>>>> 7f0f5d11
         }
     }
 }
