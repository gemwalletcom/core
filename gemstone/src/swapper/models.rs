--- conflicted
+++ resolved
@@ -7,13 +7,7 @@
 use primitives::{AssetId, Chain};
 use std::fmt::Debug;
 
-<<<<<<< HEAD
-static DEFAULT_SLIPPAGE_BPS: u32 = 300;
-
-#[derive(Debug, thiserror::Error, uniffi::Error, PartialEq)]
-=======
 #[derive(Debug, thiserror::Error, uniffi::Error)]
->>>>>>> 2b2926dd
 pub enum SwapperError {
     #[error("Not supported chain")]
     NotSupportedChain,
