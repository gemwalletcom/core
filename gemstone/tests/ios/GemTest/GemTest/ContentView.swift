--- conflicted
+++ resolved
@@ -76,38 +76,6 @@
             }
         }
     }
-<<<<<<< HEAD
-
-    func fetchQuote(_ request: SwapQuoteRequest) async throws {
-        let swapper = GemSwapper(rpcProvider: self.provider)
-        guard
-            let quote = try await swapper.fetchQuote(request: request).first,
-            let route = quote.data.routes.first
-        else {
-            return print("<== fetchQuote: nil")
-        }
-
-        print("<== fetchQuote:\n", quote)
-        print("==> amount out: \(quote.toValue)")
-        print("==> routes count: \(quote.data.routes.count), route data: \(route.routeData)")
-        if quote.data.routes.count > 1 {
-            print("==> intermediary token: \(route.output)")
-        }
-        print("suggested slippageBps: \(quote.data.slippageBps)")
-
-        let permit2 = try await swapper.fetchPermit2ForQuote(quote: quote)
-        print("<== permit2", permit2)
-
-        let data = try await swapper.fetchQuoteData(quote: quote, data: .none)
-        print("<== fetchQuoteData:\n", data)
-    }
-
-    func fetchProviders() {
-        let swapper = GemSwapper(rpcProvider: self.provider)
-        print("<== getProviders:\n", swapper.getProviders())
-    }
-=======
->>>>>>> 10eb2da1
 }
 
 #Preview {
