--- conflicted
+++ resolved
@@ -18,12 +18,9 @@
             "arbitrum": URL(string: "https://arbitrum.llamarpc.com")!,
             "base": URL(string: "https://base.llamarpc.com")!,
             "polygon": URL(string: "https://polygon.llamarpc.com")!,
-<<<<<<< HEAD
             "abstract": URL(string: "https://api.mainnet.abs.xyz")!,
-            "unichain": URL(string: "https://mainnet.unichain.org")!
-=======
+            "unichain": URL(string: "https://mainnet.unichain.org")!,
             "ink": URL(string: "https://rpc-qnd.inkonchain.com")!
->>>>>>> 5ff6e592
         ]
         self.session = session
         self.cache = Cache()
