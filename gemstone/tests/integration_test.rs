#[cfg(test)]
mod tests {
<<<<<<< HEAD
    use across::Across;
    use async_trait::async_trait;
    use futures::TryFutureExt;
    use gem_ton::cell::CellParser;
=======
    use alien_provider::NativeProvider;
>>>>>>> 7f0f5d11
    use gemstone::{
        config::swap_config::{get_swap_config, SwapReferralFee, SwapReferralFees},
        swapper::{across::Across, cetus::Cetus, models::*, orca::Orca, uniswap::v4::UniswapV4, GemSwapper, *},
    };
    use primitives::{AssetId, Chain};
    use std::{collections::HashMap, sync::Arc, time::SystemTime};
    use stonfi::pool::get_pool_data;

<<<<<<< HEAD
    pub fn print_json(bytes: &[u8]) {
        if let Ok(json) = serde_json::from_slice::<serde_json::Value>(bytes) {
            println!("=== json: {:?}", json);
        } else {
            println!("=== body: {:?}", String::from_utf8(bytes.to_vec()).unwrap());
        }
    }

    #[derive(Debug)]
    pub struct NativeProvider {
        pub node_config: HashMap<Chain, String>,
        pub client: Client,
    }

    impl NativeProvider {
        pub fn new(node_config: HashMap<Chain, String>) -> Self {
            Self {
                node_config,
                client: Client::new(),
            }
        }
    }

    impl Default for NativeProvider {
        fn default() -> Self {
            Self::new(HashMap::from([
                (Chain::Ethereum, "https://eth.llamarpc.com".into()),
                (Chain::Optimism, "https://optimism.llamarpc.com".into()),
                (Chain::Arbitrum, "https://arbitrum.llamarpc.com".into()),
                (Chain::Solana, "https://solana-rpc.publicnode.com".into()),
                (Chain::Ton, "https://toncenter.com/".into()),
            ]))
        }
    }

    #[async_trait]
    impl AlienProvider for NativeProvider {
        fn get_endpoint(&self, chain: Chain) -> Result<String, AlienError> {
            Ok(self
                .node_config
                .get(&chain)
                .ok_or(AlienError::ResponseError {
                    msg: "not supported chain".into(),
                })?
                .to_string())
        }

        async fn request(&self, target: AlienTarget) -> Result<Data, AlienError> {
            println!("==> request: url: {:?}, method: {:?}", target.url, target.method);
            let mut req = match target.method {
                AlienHttpMethod::Get => self.client.get(target.url),
                AlienHttpMethod::Post => self.client.post(target.url),
                AlienHttpMethod::Put => self.client.put(target.url),
                AlienHttpMethod::Delete => self.client.delete(target.url),
                AlienHttpMethod::Head => self.client.head(target.url),
                AlienHttpMethod::Patch => self.client.patch(target.url),
                AlienHttpMethod::Options => todo!(),
            };
            if let Some(headers) = target.headers {
                for (key, value) in headers.iter() {
                    req = req.header(key, value);
                }
            }
            if let Some(body) = target.body {
                print_json(&body);
                req = req.body(body);
            }

            let response = req
                .send()
                .map_err(|e| AlienError::ResponseError {
                    msg: format!("reqwest send error: {:?}", e),
                })
                .await?;
            let bytes = response
                .bytes()
                .map_err(|e| AlienError::ResponseError {
                    msg: format!("request error: {:?}", e),
                })
                .await?;
            println!("<== response body size: {:?}", bytes.len());
            if bytes.len() <= 4096 {
                print_json(&bytes);
            }
            Ok(bytes.to_vec())
        }

        async fn batch_request(&self, targets: Vec<AlienTarget>) -> Result<Vec<Data>, AlienError> {
            let mut futures = vec![];
            for target in targets.iter() {
                let future = self.request(target.clone());
                futures.push(future);
            }
            let responses = futures::future::join_all(futures).await;
            let error = responses.iter().find_map(|x| x.as_ref().err());
            if let Some(err) = error {
                return Err(err.clone());
            }
            let responses = responses.into_iter().filter_map(|x| x.ok()).collect();
            Ok(responses)
        }
    }

=======
>>>>>>> 7f0f5d11
    #[tokio::test]
    async fn test_orca_get_quote_by_input() -> Result<(), SwapperError> {
        let node_config = HashMap::from([(Chain::Solana, "https://solana-rpc.publicnode.com".into())]);
        let swap_provider = Orca::boxed();
        let network_provider = Arc::new(NativeProvider::new(node_config));

        let request = SwapQuoteRequest {
            from_asset: AssetId::from(Chain::Solana, None),
            to_asset: AssetId::from(Chain::Solana, Some("EPjFWdd5AufqSSqeM2qN1xzybapC8G4wEGGkZwyTDt1v".into())),
            wallet_address: "G7B17AigRCGvwnxFc5U8zY5T3NBGduLzT7KYApNU2VdR".into(),
            destination_address: "G7B17AigRCGvwnxFc5U8zY5T3NBGduLzT7KYApNU2VdR".into(),
            value: "1000000".into(),
            mode: GemSwapMode::ExactIn,
            options: GemSwapOptions::default(),
        };
        let quote = swap_provider.fetch_quote(&request, network_provider.clone()).await?;

        assert_eq!(quote.from_value, "1000000");
        assert!(quote.to_value.parse::<u64>().unwrap() > 0);

        Ok(())
    }

    #[tokio::test]
    async fn test_swapper_get_quote_by_output() -> Result<(), SwapperError> {
        let network_provider = Arc::new(NativeProvider::default());
        let swapper = GemSwapper::new(network_provider);

        let trade_pairs: HashMap<Chain, (AssetId, AssetId)> = HashMap::from([
            (
                Chain::Abstract,
                (
                    AssetId::from_chain(Chain::Abstract),
                    AssetId::from(Chain::Abstract, Some("0x84A71ccD554Cc1b02749b35d22F684CC8ec987e1".to_string())),
                ),
            ),
            (
                Chain::Ethereum,
                (
                    AssetId::from_chain(Chain::Ethereum),
                    AssetId::from(Chain::Ethereum, Some("0xa0b86991c6218b36c1d19d4a2e9eb0ce3606eb48".to_string())),
                ),
            ),
        ]);

        let (from_asset, to_asset) = trade_pairs.get(&Chain::Abstract).cloned().unwrap();

        let options = GemSwapOptions {
            slippage: 100.into(),
            fee: Some(SwapReferralFees::evm(SwapReferralFee {
                bps: 25,
                address: "0x0D9DAB1A248f63B0a48965bA8435e4de7497a3dC".into(),
            })),
            preferred_providers: vec![],
        };

        let request = SwapQuoteRequest {
            from_asset,
            to_asset,
            wallet_address: "0x514BCb1F9AAbb904e6106Bd1052B66d2706dBbb7".into(),
            destination_address: "0x514BCb1F9AAbb904e6106Bd1052B66d2706dBbb7".into(),
            value: "20000000000000000".into(), // 0.02 ETH
            mode: GemSwapMode::ExactIn,
            options,
        };

        let quotes = swapper.fetch_quote(&request).await?;
        assert_eq!(quotes.len(), 1);

        let quote = &quotes[0];
        println!("<== quote: {:?}", quote);
        assert!(quote.to_value.parse::<u64>().unwrap() > 0);

        let quote_data = swapper.fetch_quote_data(&quote, FetchQuoteData::EstimateGas).await?;
        println!("<== quote_data: {:?}", quote_data);

        Ok(())
    }

    #[tokio::test]
    async fn test_across_quote() -> Result<(), SwapperError> {
        let swap_provider = Across::boxed();
        let network_provider = Arc::new(NativeProvider::default());
        let mut options = GemSwapOptions {
            slippage: 100.into(),
            fee: Some(SwapReferralFees::evm(SwapReferralFee {
                bps: 25,
                address: "0x0D9DAB1A248f63B0a48965bA8435e4de7497a3dC".into(),
            })),
            preferred_providers: vec![],
        };
        options.fee.as_mut().unwrap().evm_bridge = SwapReferralFee {
            bps: 25,
            address: "0x0D9DAB1A248f63B0a48965bA8435e4de7497a3dC".into(),
        };

        let request = SwapQuoteRequest {
            from_asset: AssetId::from_chain(Chain::Optimism),
            to_asset: AssetId::from_chain(Chain::Arbitrum),
            wallet_address: "0x514BCb1F9AAbb904e6106Bd1052B66d2706dBbb7".into(),
            destination_address: "0x514BCb1F9AAbb904e6106Bd1052B66d2706dBbb7".into(),
            value: "20000000000000000".into(), // 0.02 ETH
            mode: GemSwapMode::ExactIn,
            options,
        };

        let now = SystemTime::now();
        let quote = swap_provider.fetch_quote(&request, network_provider.clone()).await?;
        let elapsed = SystemTime::now().duration_since(now).unwrap();

        println!("<== elapsed: {:?}", elapsed);
        println!("<== quote: {:?}", quote);
        assert!(quote.to_value.parse::<u64>().unwrap() > 0);

        let quote_data = swap_provider
            .fetch_quote_data(&quote, network_provider.clone(), FetchQuoteData::EstimateGas)
            .await?;
        println!("<== quote_data: {:?}", quote_data);

        Ok(())
    }

    #[tokio::test]
<<<<<<< HEAD
    async fn test_stonfi() -> Result<(), SwapperError> {
        let client = reqwest::Client::new();
        let response = get_pool_data(&client, "EQCGScrZe1xbyWqWDvdI6mzP-GAcAWFv6ZXuaJOuSqemxku4")
            .await
            .map_err(|err| {
                println!("err: {:?}", err);
                SwapperError::NetworkError { msg: err.to_string() }
            })?;

        println!("<== response: {:?}", response);
=======
    async fn test_v4_quoter() -> Result<(), SwapperError> {
        let swap_provider = UniswapV4::boxed();
        let network_provider = Arc::new(NativeProvider::default());
        let options = GemSwapOptions {
            slippage: 100.into(),
            fee: Some(SwapReferralFees::evm(SwapReferralFee {
                bps: 25,
                address: "0x0D9DAB1A248f63B0a48965bA8435e4de7497a3dC".into(),
            })),
            preferred_providers: vec![SwapProvider::UniswapV4],
        };

        let request = SwapQuoteRequest {
            from_asset: AssetId::from_chain(Chain::Unichain),
            to_asset: AssetId::from(Chain::Unichain, Some("0x078D782b760474a361dDA0AF3839290b0EF57AD6".to_string())),
            wallet_address: "0x514BCb1F9AAbb904e6106Bd1052B66d2706dBbb7".into(),
            destination_address: "0x514BCb1F9AAbb904e6106Bd1052B66d2706dBbb7".into(),
            value: "10000000000000000".into(), // 0.01 ETH
            mode: GemSwapMode::ExactIn,
            options,
        };

        let now = SystemTime::now();
        let quote = swap_provider.fetch_quote(&request, network_provider.clone()).await?;
        let elapsed = SystemTime::now().duration_since(now).unwrap();

        println!("<== elapsed: {:?}", elapsed);
        println!("<== quote: {:?}", quote);
        assert!(quote.to_value.parse::<u64>().unwrap() > 0);

        let quote_data = swap_provider
            .fetch_quote_data(&quote, network_provider.clone(), FetchQuoteData::EstimateGas)
            .await?;
        println!("<== quote_data: {:?}", quote_data);

        Ok(())
    }

    #[tokio::test]
    async fn test_cetus_swap() -> Result<(), Box<dyn std::error::Error>> {
        let swap_provider = Cetus::boxed();
        let network_provider = Arc::new(NativeProvider::default());
        let config = get_swap_config();
        let options = GemSwapOptions {
            slippage: 50.into(),
            fee: Some(config.referral_fee),
            preferred_providers: vec![],
        };

        let request = SwapQuoteRequest {
            from_asset: AssetId::from_chain(Chain::Sui),
            to_asset: AssetId {
                chain: Chain::Sui,
                token_id: Some("0xdba34672e30cb065b1f93e3ab55318768fd6fef66c15942c9f7cb846e2f900e7::usdc::USDC".into()),
            },
            wallet_address: "0xa9bd0493f9bd1f792a4aedc1f99d54535a75a46c38fd56a8f2c6b7c8d75817a1".into(),
            destination_address: "0xa9bd0493f9bd1f792a4aedc1f99d54535a75a46c38fd56a8f2c6b7c8d75817a1".into(),
            value: "1500000000".into(), // 1.5 SUI
            mode: GemSwapMode::ExactIn,
            options,
        };

        let quote = swap_provider.fetch_quote(&request, network_provider.clone()).await?;
        println!("{:?}", quote);

        let quote_data = swap_provider.fetch_quote_data(&quote, network_provider.clone(), FetchQuoteData::None).await?;
        println!("{:?}", quote_data);

>>>>>>> 7f0f5d11
        Ok(())
    }
}<|MERGE_RESOLUTION|>--- conflicted
+++ resolved
@@ -1,13 +1,6 @@
 #[cfg(test)]
 mod tests {
-<<<<<<< HEAD
-    use across::Across;
-    use async_trait::async_trait;
-    use futures::TryFutureExt;
-    use gem_ton::cell::CellParser;
-=======
     use alien_provider::NativeProvider;
->>>>>>> 7f0f5d11
     use gemstone::{
         config::swap_config::{get_swap_config, SwapReferralFee, SwapReferralFees},
         swapper::{across::Across, cetus::Cetus, models::*, orca::Orca, uniswap::v4::UniswapV4, GemSwapper, *},
@@ -16,112 +9,6 @@
     use std::{collections::HashMap, sync::Arc, time::SystemTime};
     use stonfi::pool::get_pool_data;
 
-<<<<<<< HEAD
-    pub fn print_json(bytes: &[u8]) {
-        if let Ok(json) = serde_json::from_slice::<serde_json::Value>(bytes) {
-            println!("=== json: {:?}", json);
-        } else {
-            println!("=== body: {:?}", String::from_utf8(bytes.to_vec()).unwrap());
-        }
-    }
-
-    #[derive(Debug)]
-    pub struct NativeProvider {
-        pub node_config: HashMap<Chain, String>,
-        pub client: Client,
-    }
-
-    impl NativeProvider {
-        pub fn new(node_config: HashMap<Chain, String>) -> Self {
-            Self {
-                node_config,
-                client: Client::new(),
-            }
-        }
-    }
-
-    impl Default for NativeProvider {
-        fn default() -> Self {
-            Self::new(HashMap::from([
-                (Chain::Ethereum, "https://eth.llamarpc.com".into()),
-                (Chain::Optimism, "https://optimism.llamarpc.com".into()),
-                (Chain::Arbitrum, "https://arbitrum.llamarpc.com".into()),
-                (Chain::Solana, "https://solana-rpc.publicnode.com".into()),
-                (Chain::Ton, "https://toncenter.com/".into()),
-            ]))
-        }
-    }
-
-    #[async_trait]
-    impl AlienProvider for NativeProvider {
-        fn get_endpoint(&self, chain: Chain) -> Result<String, AlienError> {
-            Ok(self
-                .node_config
-                .get(&chain)
-                .ok_or(AlienError::ResponseError {
-                    msg: "not supported chain".into(),
-                })?
-                .to_string())
-        }
-
-        async fn request(&self, target: AlienTarget) -> Result<Data, AlienError> {
-            println!("==> request: url: {:?}, method: {:?}", target.url, target.method);
-            let mut req = match target.method {
-                AlienHttpMethod::Get => self.client.get(target.url),
-                AlienHttpMethod::Post => self.client.post(target.url),
-                AlienHttpMethod::Put => self.client.put(target.url),
-                AlienHttpMethod::Delete => self.client.delete(target.url),
-                AlienHttpMethod::Head => self.client.head(target.url),
-                AlienHttpMethod::Patch => self.client.patch(target.url),
-                AlienHttpMethod::Options => todo!(),
-            };
-            if let Some(headers) = target.headers {
-                for (key, value) in headers.iter() {
-                    req = req.header(key, value);
-                }
-            }
-            if let Some(body) = target.body {
-                print_json(&body);
-                req = req.body(body);
-            }
-
-            let response = req
-                .send()
-                .map_err(|e| AlienError::ResponseError {
-                    msg: format!("reqwest send error: {:?}", e),
-                })
-                .await?;
-            let bytes = response
-                .bytes()
-                .map_err(|e| AlienError::ResponseError {
-                    msg: format!("request error: {:?}", e),
-                })
-                .await?;
-            println!("<== response body size: {:?}", bytes.len());
-            if bytes.len() <= 4096 {
-                print_json(&bytes);
-            }
-            Ok(bytes.to_vec())
-        }
-
-        async fn batch_request(&self, targets: Vec<AlienTarget>) -> Result<Vec<Data>, AlienError> {
-            let mut futures = vec![];
-            for target in targets.iter() {
-                let future = self.request(target.clone());
-                futures.push(future);
-            }
-            let responses = futures::future::join_all(futures).await;
-            let error = responses.iter().find_map(|x| x.as_ref().err());
-            if let Some(err) = error {
-                return Err(err.clone());
-            }
-            let responses = responses.into_iter().filter_map(|x| x.ok()).collect();
-            Ok(responses)
-        }
-    }
-
-=======
->>>>>>> 7f0f5d11
     #[tokio::test]
     async fn test_orca_get_quote_by_input() -> Result<(), SwapperError> {
         let node_config = HashMap::from([(Chain::Solana, "https://solana-rpc.publicnode.com".into())]);
@@ -245,7 +132,6 @@
     }
 
     #[tokio::test]
-<<<<<<< HEAD
     async fn test_stonfi() -> Result<(), SwapperError> {
         let client = reqwest::Client::new();
         let response = get_pool_data(&client, "EQCGScrZe1xbyWqWDvdI6mzP-GAcAWFv6ZXuaJOuSqemxku4")
@@ -254,9 +140,9 @@
                 println!("err: {:?}", err);
                 SwapperError::NetworkError { msg: err.to_string() }
             })?;
-
-        println!("<== response: {:?}", response);
-=======
+    }
+
+     #[tokio::test]
     async fn test_v4_quoter() -> Result<(), SwapperError> {
         let swap_provider = UniswapV4::boxed();
         let network_provider = Arc::new(NativeProvider::default());
@@ -324,8 +210,6 @@
 
         let quote_data = swap_provider.fetch_quote_data(&quote, network_provider.clone(), FetchQuoteData::None).await?;
         println!("{:?}", quote_data);
-
->>>>>>> 7f0f5d11
         Ok(())
     }
 }