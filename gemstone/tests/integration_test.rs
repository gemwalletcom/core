#[cfg(test)]
mod tests {
    use alien_provider::NativeProvider;
    use gemstone::{
        config::swap_config::{get_swap_config, SwapReferralFee, SwapReferralFees},
<<<<<<< HEAD
        network::{provider::AlienProvider, target::*, *},
        swapper::{across::Across, cetus::Cetus, mayan::MayanSwiftProvider, models::*, orca::Orca, uniswap::v4::UniswapV4, GemSwapper, *},
=======
        swapper::{across::Across, cetus::Cetus, models::*, orca::Orca, uniswap::v4::UniswapV4, GemSwapper, *},
>>>>>>> 0391acab
    };
    use primitives::{AssetId, Chain};
    use std::{collections::HashMap, sync::Arc, time::SystemTime};

<<<<<<< HEAD
    pub fn print_json(bytes: &[u8]) {
        if let Ok(json) = serde_json::from_slice::<serde_json::Value>(bytes) {
            println!("=== json: {:?}", json);
        } else {
            println!("=== body: {:?}", String::from_utf8(bytes.to_vec()).unwrap());
        }
    }

    #[derive(Debug)]
    pub struct NativeProvider {
        pub node_config: HashMap<Chain, String>,
        pub client: Client,
    }

    impl NativeProvider {
        pub fn new(node_config: HashMap<Chain, String>) -> Self {
            Self {
                node_config,
                client: Client::new(),
            }
        }
    }

    impl Default for NativeProvider {
        fn default() -> Self {
            Self::new(HashMap::from([
                (Chain::Ethereum, "https://eth.llamarpc.com".into()),
                (Chain::Optimism, "https://optimism.llamarpc.com".into()),
                (Chain::Arbitrum, "https://arbitrum.llamarpc.com".into()),
                (Chain::Solana, "https://solana-rpc.publicnode.com".into()),
                (Chain::Sui, "https://fullnode.mainnet.sui.io".into()),
                (Chain::Abstract, "https://api.mainnet.abs.xyz".into()),
                (Chain::Unichain, "https://mainnet.unichain.org".into()),
                (Chain::SmartChain, "https://binance.llamarpc.com".into()),
                (Chain::Linea, "https://rpc.linea.build".into()),
                (Chain::Base, "https://mainnet.base.org".into()),
            ]))
        }
    }

    #[async_trait]
    impl AlienProvider for NativeProvider {
        fn get_endpoint(&self, chain: Chain) -> Result<String, AlienError> {
            Ok(self
                .node_config
                .get(&chain)
                .ok_or(AlienError::ResponseError {
                    msg: "not supported chain".into(),
                })?
                .to_string())
        }

        async fn request(&self, target: AlienTarget) -> Result<Data, AlienError> {
            println!("==> request: url: {:?}, method: {:?}", target.url, target.method);
            let mut req = match target.method {
                AlienHttpMethod::Get => self.client.get(target.url),
                AlienHttpMethod::Post => self.client.post(target.url),
                AlienHttpMethod::Put => self.client.put(target.url),
                AlienHttpMethod::Delete => self.client.delete(target.url),
                AlienHttpMethod::Head => self.client.head(target.url),
                AlienHttpMethod::Patch => self.client.patch(target.url),
                AlienHttpMethod::Options => todo!(),
            };
            if let Some(headers) = target.headers {
                for (key, value) in headers.iter() {
                    req = req.header(key, value);
                }
            }
            if let Some(body) = target.body {
                print_json(&body);
                req = req.body(body);
            }

            let response = req
                .send()
                .map_err(|e| AlienError::ResponseError {
                    msg: format!("reqwest send error: {:?}", e),
                })
                .await?;
            let bytes = response
                .bytes()
                .map_err(|e| AlienError::ResponseError {
                    msg: format!("request error: {:?}", e),
                })
                .await?;
            println!("<== response body size: {:?}", bytes.len());
            if bytes.len() <= 4096 {
                print_json(&bytes);
            }
            Ok(bytes.to_vec())
        }

        async fn batch_request(&self, targets: Vec<AlienTarget>) -> Result<Vec<Data>, AlienError> {
            let mut futures = vec![];
            for target in targets.iter() {
                let future = self.request(target.clone());
                futures.push(future);
            }
            let responses = futures::future::join_all(futures).await;
            let error = responses.iter().find_map(|x| x.as_ref().err());
            if let Some(err) = error {
                return Err(err.clone());
            }
            let responses = responses.into_iter().filter_map(|x| x.ok()).collect();
            Ok(responses)
        }
    }

=======
>>>>>>> 0391acab
    #[tokio::test]
    async fn test_orca_get_quote_by_input() -> Result<(), SwapperError> {
        let node_config = HashMap::from([(Chain::Solana, "https://solana-rpc.publicnode.com".into())]);
        let swap_provider = Orca::boxed();
        let network_provider = Arc::new(NativeProvider::new(node_config));

        let request = SwapQuoteRequest {
            from_asset: AssetId::from(Chain::Solana, None),
            to_asset: AssetId::from(Chain::Solana, Some("EPjFWdd5AufqSSqeM2qN1xzybapC8G4wEGGkZwyTDt1v".into())),
            wallet_address: "G7B17AigRCGvwnxFc5U8zY5T3NBGduLzT7KYApNU2VdR".into(),
            destination_address: "G7B17AigRCGvwnxFc5U8zY5T3NBGduLzT7KYApNU2VdR".into(),
            value: "1000000".into(),
            mode: GemSwapMode::ExactIn,
            options: GemSwapOptions::default(),
        };
        let quote = swap_provider.fetch_quote(&request, network_provider.clone()).await?;

        assert_eq!(quote.from_value, "1000000");
        assert!(quote.to_value.parse::<u64>().unwrap() > 0);

        Ok(())
    }

    #[tokio::test]
    async fn test_swapper_get_quote_by_output() -> Result<(), SwapperError> {
        let network_provider = Arc::new(NativeProvider::default());
        let swapper = GemSwapper::new(network_provider);

        let trade_pairs: HashMap<Chain, (AssetId, AssetId)> = HashMap::from([
            (
                Chain::Abstract,
                (
                    AssetId::from_chain(Chain::Abstract),
                    AssetId::from(Chain::Abstract, Some("0x84A71ccD554Cc1b02749b35d22F684CC8ec987e1".to_string())),
                ),
            ),
            (
                Chain::Ethereum,
                (
                    AssetId::from_chain(Chain::Ethereum),
                    AssetId::from(Chain::Ethereum, Some("0xa0b86991c6218b36c1d19d4a2e9eb0ce3606eb48".to_string())),
                ),
            ),
        ]);

        let (from_asset, to_asset) = trade_pairs.get(&Chain::Abstract).cloned().unwrap();

        let options = GemSwapOptions {
            slippage: 100.into(),
            fee: Some(SwapReferralFees::evm(SwapReferralFee {
                bps: 25,
                address: "0x0D9DAB1A248f63B0a48965bA8435e4de7497a3dC".into(),
            })),
            preferred_providers: vec![],
        };

        let request = SwapQuoteRequest {
            from_asset,
            to_asset,
            wallet_address: "0x514BCb1F9AAbb904e6106Bd1052B66d2706dBbb7".into(),
            destination_address: "0x514BCb1F9AAbb904e6106Bd1052B66d2706dBbb7".into(),
            value: "20000000000000000".into(), // 0.02 ETH
            mode: GemSwapMode::ExactIn,
            options,
        };

        let quotes = swapper.fetch_quote(&request).await?;
        assert_eq!(quotes.len(), 1);

        let quote = &quotes[0];
        println!("<== quote: {:?}", quote);
        assert!(quote.to_value.parse::<u64>().unwrap() > 0);

        let quote_data = swapper.fetch_quote_data(&quote, FetchQuoteData::EstimateGas).await?;
        println!("<== quote_data: {:?}", quote_data);

        Ok(())
    }

    #[tokio::test]
    async fn test_across_quote() -> Result<(), SwapperError> {
        let swap_provider = Across::boxed();
        let network_provider = Arc::new(NativeProvider::default());
        let mut options = GemSwapOptions {
            slippage: 100.into(),
            fee: Some(SwapReferralFees::evm(SwapReferralFee {
                bps: 25,
                address: "0x0D9DAB1A248f63B0a48965bA8435e4de7497a3dC".into(),
            })),
            preferred_providers: vec![],
        };
        options.fee.as_mut().unwrap().evm_bridge = SwapReferralFee {
            bps: 25,
            address: "0x0D9DAB1A248f63B0a48965bA8435e4de7497a3dC".into(),
        };

        let request = SwapQuoteRequest {
            from_asset: AssetId::from_chain(Chain::Optimism),
            to_asset: AssetId::from_chain(Chain::Arbitrum),
            wallet_address: "0x514BCb1F9AAbb904e6106Bd1052B66d2706dBbb7".into(),
            destination_address: "0x514BCb1F9AAbb904e6106Bd1052B66d2706dBbb7".into(),
            value: "20000000000000000".into(), // 0.02 ETH
            mode: GemSwapMode::ExactIn,
            options,
        };

        let now = SystemTime::now();
        let quote = swap_provider.fetch_quote(&request, network_provider.clone()).await?;
        let elapsed = SystemTime::now().duration_since(now).unwrap();

        println!("<== elapsed: {:?}", elapsed);
        println!("<== quote: {:?}", quote);
        assert!(quote.to_value.parse::<u64>().unwrap() > 0);

        let quote_data = swap_provider
            .fetch_quote_data(&quote, network_provider.clone(), FetchQuoteData::EstimateGas)
            .await?;
        println!("<== quote_data: {:?}", quote_data);

        Ok(())
    }

    #[tokio::test]
    async fn test_v4_quoter() -> Result<(), SwapperError> {
        let swap_provider = UniswapV4::boxed();
        let network_provider = Arc::new(NativeProvider::default());
        let options = GemSwapOptions {
            slippage: 100.into(),
            fee: Some(SwapReferralFees::evm(SwapReferralFee {
                bps: 25,
                address: "0x0D9DAB1A248f63B0a48965bA8435e4de7497a3dC".into(),
            })),
            preferred_providers: vec![SwapProvider::UniswapV4],
        };

        let request = SwapQuoteRequest {
            from_asset: AssetId::from_chain(Chain::Unichain),
            to_asset: AssetId::from(Chain::Unichain, Some("0x078D782b760474a361dDA0AF3839290b0EF57AD6".to_string())),
            wallet_address: "0x514BCb1F9AAbb904e6106Bd1052B66d2706dBbb7".into(),
            destination_address: "0x514BCb1F9AAbb904e6106Bd1052B66d2706dBbb7".into(),
            value: "10000000000000000".into(), // 0.01 ETH
            mode: GemSwapMode::ExactIn,
            options,
        };

        let now = SystemTime::now();
        let quote = swap_provider.fetch_quote(&request, network_provider.clone()).await?;
        let elapsed = SystemTime::now().duration_since(now).unwrap();

        println!("<== elapsed: {:?}", elapsed);
        println!("<== quote: {:?}", quote);
        assert!(quote.to_value.parse::<u64>().unwrap() > 0);

        let quote_data = swap_provider
            .fetch_quote_data(&quote, network_provider.clone(), FetchQuoteData::EstimateGas)
            .await?;
        println!("<== quote_data: {:?}", quote_data);

        Ok(())
    }

    #[tokio::test]
    async fn test_cetus_swap() -> Result<(), Box<dyn std::error::Error>> {
        let swap_provider = Cetus::boxed();
        let network_provider = Arc::new(NativeProvider::default());
        let config = get_swap_config();
        let options = GemSwapOptions {
            slippage: 50.into(),
            fee: Some(config.referral_fee),
            preferred_providers: vec![],
        };

        let request = SwapQuoteRequest {
            from_asset: AssetId::from_chain(Chain::Sui),
            to_asset: AssetId {
                chain: Chain::Sui,
                token_id: Some("0xdba34672e30cb065b1f93e3ab55318768fd6fef66c15942c9f7cb846e2f900e7::usdc::USDC".into()),
            },
            wallet_address: "0xa9bd0493f9bd1f792a4aedc1f99d54535a75a46c38fd56a8f2c6b7c8d75817a1".into(),
            destination_address: "0xa9bd0493f9bd1f792a4aedc1f99d54535a75a46c38fd56a8f2c6b7c8d75817a1".into(),
            value: "1500000000".into(), // 1.5 SUI
            mode: GemSwapMode::ExactIn,
            options,
        };

        let quote = swap_provider.fetch_quote(&request, network_provider.clone()).await?;
        println!("{:?}", quote);

        let quote_data = swap_provider.fetch_quote_data(&quote, network_provider.clone(), FetchQuoteData::None).await?;
        println!("{:?}", quote_data);

        Ok(())
    }

    #[tokio::test]
    async fn test_mayan_swift_quote() -> Result<(), SwapperError> {
        const TEST_WALLET_ADDRESS: &str = "0x0655c6AbdA5e2a5241aa08486bd50Cf7d475CF24";

        let swap_provider = MayanSwiftProvider::default();
        let network_provider = Arc::new(NativeProvider::default());

        // Create a swap quote request
        let request = SwapQuoteRequest {
            from_asset: AssetId::from(Chain::Base, Some("0x833589fCD6eDb6E08f4c7C32D4f71b54bdA02913".to_string())),
            to_asset: AssetId::from_chain(Chain::Optimism),
            wallet_address: TEST_WALLET_ADDRESS.to_string(),
            destination_address: TEST_WALLET_ADDRESS.to_string(),
            value: "9000000".to_string(),
            mode: GemSwapMode::ExactIn,
            options: GemSwapOptions {
                slippage: 10.into(),
                fee: None,
                preferred_providers: vec![],
            },
        };

        let quote = swap_provider.fetch_quote(&request, network_provider.clone()).await?;

        assert_eq!(quote.from_value, "9000000");
        // Expect the to_value to be
        assert!(quote.to_value.parse::<i64>().unwrap() > 0);

        // Verify
        assert_eq!(quote.data.routes.len(), 1);
        assert_eq!(
            quote.data.routes[0].input,
            AssetId::from(Chain::Base, Some("0x833589fCD6eDb6E08f4c7C32D4f71b54bdA02913".to_string())),
        );
        assert_eq!(quote.data.routes[0].output, AssetId::from_chain(Chain::Optimism));

        Ok(())
    }
}<|MERGE_RESOLUTION|>--- conflicted
+++ resolved
@@ -2,128 +2,12 @@
 mod tests {
     use alien_provider::NativeProvider;
     use gemstone::{
-        config::swap_config::{get_swap_config, SwapReferralFee, SwapReferralFees},
-<<<<<<< HEAD
-        network::{provider::AlienProvider, target::*, *},
-        swapper::{across::Across, cetus::Cetus, mayan::MayanSwiftProvider, models::*, orca::Orca, uniswap::v4::UniswapV4, GemSwapper, *},
-=======
-        swapper::{across::Across, cetus::Cetus, models::*, orca::Orca, uniswap::v4::UniswapV4, GemSwapper, *},
->>>>>>> 0391acab
+        config::swap_config::{SwapReferralFee, SwapReferralFees, get_swap_config},
+        swapper::{GemSwapper, across::Across, cetus::Cetus, mayan::MayanSwiftProvider, models::*, orca::Orca, uniswap::v4::UniswapV4, *},
     };
     use primitives::{AssetId, Chain};
     use std::{collections::HashMap, sync::Arc, time::SystemTime};
 
-<<<<<<< HEAD
-    pub fn print_json(bytes: &[u8]) {
-        if let Ok(json) = serde_json::from_slice::<serde_json::Value>(bytes) {
-            println!("=== json: {:?}", json);
-        } else {
-            println!("=== body: {:?}", String::from_utf8(bytes.to_vec()).unwrap());
-        }
-    }
-
-    #[derive(Debug)]
-    pub struct NativeProvider {
-        pub node_config: HashMap<Chain, String>,
-        pub client: Client,
-    }
-
-    impl NativeProvider {
-        pub fn new(node_config: HashMap<Chain, String>) -> Self {
-            Self {
-                node_config,
-                client: Client::new(),
-            }
-        }
-    }
-
-    impl Default for NativeProvider {
-        fn default() -> Self {
-            Self::new(HashMap::from([
-                (Chain::Ethereum, "https://eth.llamarpc.com".into()),
-                (Chain::Optimism, "https://optimism.llamarpc.com".into()),
-                (Chain::Arbitrum, "https://arbitrum.llamarpc.com".into()),
-                (Chain::Solana, "https://solana-rpc.publicnode.com".into()),
-                (Chain::Sui, "https://fullnode.mainnet.sui.io".into()),
-                (Chain::Abstract, "https://api.mainnet.abs.xyz".into()),
-                (Chain::Unichain, "https://mainnet.unichain.org".into()),
-                (Chain::SmartChain, "https://binance.llamarpc.com".into()),
-                (Chain::Linea, "https://rpc.linea.build".into()),
-                (Chain::Base, "https://mainnet.base.org".into()),
-            ]))
-        }
-    }
-
-    #[async_trait]
-    impl AlienProvider for NativeProvider {
-        fn get_endpoint(&self, chain: Chain) -> Result<String, AlienError> {
-            Ok(self
-                .node_config
-                .get(&chain)
-                .ok_or(AlienError::ResponseError {
-                    msg: "not supported chain".into(),
-                })?
-                .to_string())
-        }
-
-        async fn request(&self, target: AlienTarget) -> Result<Data, AlienError> {
-            println!("==> request: url: {:?}, method: {:?}", target.url, target.method);
-            let mut req = match target.method {
-                AlienHttpMethod::Get => self.client.get(target.url),
-                AlienHttpMethod::Post => self.client.post(target.url),
-                AlienHttpMethod::Put => self.client.put(target.url),
-                AlienHttpMethod::Delete => self.client.delete(target.url),
-                AlienHttpMethod::Head => self.client.head(target.url),
-                AlienHttpMethod::Patch => self.client.patch(target.url),
-                AlienHttpMethod::Options => todo!(),
-            };
-            if let Some(headers) = target.headers {
-                for (key, value) in headers.iter() {
-                    req = req.header(key, value);
-                }
-            }
-            if let Some(body) = target.body {
-                print_json(&body);
-                req = req.body(body);
-            }
-
-            let response = req
-                .send()
-                .map_err(|e| AlienError::ResponseError {
-                    msg: format!("reqwest send error: {:?}", e),
-                })
-                .await?;
-            let bytes = response
-                .bytes()
-                .map_err(|e| AlienError::ResponseError {
-                    msg: format!("request error: {:?}", e),
-                })
-                .await?;
-            println!("<== response body size: {:?}", bytes.len());
-            if bytes.len() <= 4096 {
-                print_json(&bytes);
-            }
-            Ok(bytes.to_vec())
-        }
-
-        async fn batch_request(&self, targets: Vec<AlienTarget>) -> Result<Vec<Data>, AlienError> {
-            let mut futures = vec![];
-            for target in targets.iter() {
-                let future = self.request(target.clone());
-                futures.push(future);
-            }
-            let responses = futures::future::join_all(futures).await;
-            let error = responses.iter().find_map(|x| x.as_ref().err());
-            if let Some(err) = error {
-                return Err(err.clone());
-            }
-            let responses = responses.into_iter().filter_map(|x| x.ok()).collect();
-            Ok(responses)
-        }
-    }
-
-=======
->>>>>>> 0391acab
     #[tokio::test]
     async fn test_orca_get_quote_by_input() -> Result<(), SwapperError> {
         let node_config = HashMap::from([(Chain::Solana, "https://solana-rpc.publicnode.com".into())]);
