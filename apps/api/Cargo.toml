--- conflicted
+++ resolved
@@ -20,11 +20,7 @@
 name_resolver = { path = "../../crates/name_resolver" }
 primitives = { path = "../../crates/primitives" }
 api_connector = { path = "../../crates/api_connector" }
-<<<<<<< HEAD
-price_alert = { path = "../../crates/price_alert" }
 chain_primitives = { path = "../../crates/chain_primitives" }
-=======
->>>>>>> 8e630eab
 
 security_provider = { path = "../../crates/security_provider" }
 security_hashdit = { path = "../../crates/security_hashdit" }
