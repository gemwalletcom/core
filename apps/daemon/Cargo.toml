--- conflicted
+++ resolved
@@ -8,6 +8,7 @@
 serde_json = { workspace = true }
 tokio = { workspace = true }
 reqwest = { workspace = true }
+futures = { workspace = true }
 
 settings = { path = "../../crates/settings" }
 storage = { path = "../../crates/storage" }
@@ -15,11 +16,5 @@
 price_alert = { path = "../../crates/price_alert" }
 primitives = { path = "../../crates/primitives" }
 fiat = { path = "../../crates/fiat" }
-<<<<<<< HEAD
-swap_oneinch = { path = "../../crates/swap_oneinch" }
 job_runner = { path = "../../crates/job_runner" }
-chain_primitives = { path = "../../crates/chain_primitives" }
-=======
-job_runner = { path = "../../crates/job_runner" }
-futures = { workspace = true }
->>>>>>> 3e702974
+chain_primitives = { path = "../../crates/chain_primitives" }