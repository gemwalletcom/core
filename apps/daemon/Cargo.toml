[package]
name = "daemon"
edition = { workspace = true }
version = { workspace = true }

[dependencies]
serde = { workspace = true }
serde_json = { workspace = true }
tokio = { workspace = true }
reqwest = { workspace = true }
futures = { workspace = true }
<<<<<<< HEAD
=======
chrono = { workspace = true }
>>>>>>> 8e630eab

settings = { path = "../../crates/settings" }
storage = { path = "../../crates/storage" }
api_connector = { path = "../../crates/api_connector" }
coingecko = { path = "../../crates/coingecko" }
pricer = { path = "../../crates/pricer" }
primitives = { path = "../../crates/primitives" }
fiat = { path = "../../crates/fiat" }
<<<<<<< HEAD
job_runner = { path = "../../crates/job_runner" }
chain_primitives = { path = "../../crates/chain_primitives" }
=======
job_runner = { path = "../../crates/job_runner" }
>>>>>>> 8e630eab
<|MERGE_RESOLUTION|>--- conflicted
+++ resolved
@@ -9,10 +9,7 @@
 tokio = { workspace = true }
 reqwest = { workspace = true }
 futures = { workspace = true }
-<<<<<<< HEAD
-=======
 chrono = { workspace = true }
->>>>>>> 8e630eab
 
 settings = { path = "../../crates/settings" }
 storage = { path = "../../crates/storage" }
@@ -21,9 +18,5 @@
 pricer = { path = "../../crates/pricer" }
 primitives = { path = "../../crates/primitives" }
 fiat = { path = "../../crates/fiat" }
-<<<<<<< HEAD
 job_runner = { path = "../../crates/job_runner" }
-chain_primitives = { path = "../../crates/chain_primitives" }
-=======
-job_runner = { path = "../../crates/job_runner" }
->>>>>>> 8e630eab
+chain_primitives = { path = "../../crates/chain_primitives" }