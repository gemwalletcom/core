--- conflicted
+++ resolved
@@ -187,13 +187,9 @@
   hypercore:
     url: https://api.hyperliquid.xyz
   monad:
-<<<<<<< HEAD
     url: https://rpc.monad.xyz
-=======
-    url: https://testnet-rpc.monad.xyz #TODO: Monad
   xlayer:
     url: https://rpc.xlayer.tech
->>>>>>> 5a3f5356
 
 swap:
   jupiter:
