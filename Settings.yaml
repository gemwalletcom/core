redis:
  url: "redis://default:@localhost:6379"
postgres:
  url: "postgres://username:password@localhost/api"
clickhouse:
  url: "http://localhost:8123"
  database: default
meilisearch:
  url: "http://localhost:7700"
  key: "test"
coingecko:
  key:
    secret: ""
fiat:
  timeout: 3
moonpay:
  key:
    public: ""
    secret: ""
transak:
  key:
    public: ""
mercuryo:
  key:
    public: ""
    secret: ""
ramp:
  key:
    public: ""
banxa:
  url: ""
  key:
    public: ""
    secret: ""
pricer:
  timer: 60
  outdated: 604800
charter:
  timer: 60
name:
  ens:
    url: "https://eth.llamarpc.com"
  ud:
    url: "https://api.unstoppabledomains.com"
    key:
      secret: ""
  sns:
    url: "https://sns-sdk-proxy.bonfida.workers.dev"
  ton:
    url: "https://tonapi.io"
  eths:
    url: "https://api.eths.center"
  spaceid:
    url: "https://api.prd.space.id"
  did:
    url: "https://indexer-basic.did.id"
  suins:
    url: "https://suins-rpc.mainnet.sui.io"
  aptos:
    url: "https://aptosnames.com"
  injective:
    url: "https://injective-rest.publicnode.com"
  icns:
    url: "https://osmosis-rest.publicnode.com"
  lens:
    url: "https://api-v2.lens.dev"
  base:
    url: "https://resolver-api.basename.app"
metrics:
  path: /metrics
assets:
  url: "https://raw.githubusercontent.com/gemwalletcom/assets/master"
chains:
  solana:
    url: "https://api.mainnet-beta.solana.com"
  ethereum:
    url: "https://eth.llamarpc.com"
  smartchain:
    url: "https://bsc-dataseed1.bnbchain.org"
  polygon:
    url: "https://polygon.llamarpc.com"
  optimism:
    url: "https://mainnet.optimism.io"
  arbitrum:
    url: "https://arbitrum.llamarpc.com"
  base:
    url: "https://base.drpc.org"
  opbnb:
    url: "https://opbnb-mainnet-rpc.bnbchain.org"
  avalanchec:
    url: "https://api.avax.network/ext/bc/C/rpc"
  fantom:
    url: "https://fantom.publicnode.com"
  gnosis:
    url: "https://gnosis.publicnode.com"
  ton:
    url: "https://tonapi.io"
  cosmos:
    url: "https://cosmos-rest.publicnode.com"
  osmosis:
    url: "https://osmosis-rest.publicnode.com"
  thorchain:
    url: "https://thornode.ninerealms.com"
  tron:
    url: "https://api.trongrid.io"
  xrp:
    url: "https://s1.ripple.com:51234/"
  aptos:
    url: "https://fullnode.mainnet.aptoslabs.com"
  sui:
    url: "https://suins-rpc.mainnet.sui.io"
  celestia:
    url: "https://celestia-rest.publicnode.com"
  injective:
    url: "https://injective-rest.publicnode.com"
  sei:
    url: "https://sei-api.polkachu.com"
  manta:
    url: "https://pacific-rpc.manta.network/http"
  blast:
    url: "https://rpc.blastblockchain.com"
  noble:
    url: "https://rest.cosmos.directory/noble"
  zksync:
    url: "https://rpc.ankr.com/zksync_era"
  linea:
    url: "https://linea.drpc.org"
  mantle:
    url: "https://rpc.ankr.com/mantle"
  celo:
    url: "https://rpc.ankr.com/celo"
  near:
    url: "https://rpc.mainnet.near.org"
  bitcoin:
    url: ""
  bitcoincash:
    url: ""
  litecoin:
    url: ""
  doge:
    url: ""
  world:
    url: https://worldchain-mainnet.gateway.tenderly.co
  stellar:
    url: https://horizon.stellar.org
  sonic:
    url: https://rpc.soniclabs.com
  algorand:
    url: https://mainnet-api.algonode.cloud
  polkadot:
    url: https://polkadot-public-sidecar.parity-chains.parity.io
  cardano:
    url: ""
  abstract:
    url: https://api.mainnet.abs.xyz
  berachain:
    url: https://rpc.berachain.com
  ink:
    url: https://rpc-qnd.inkonchain.com
  unichain:
    url: https://mainnet.unichain.org
  hyperliquid:
    url: https://rpc.hyperliquid.xyz/evm
<<<<<<< HEAD

=======
  monad:
    url: https://testnet-rpc.monad.xyz #TODO: Monad
  
>>>>>>> 32a90d7e
swap:
  jupiter:
    url: "https://quote-api.jup.ag"
    key: ""
    fee:
      percent: 0
      address: ""
  thorchain:
    url: "https://thornode.ninerealms.com"
    key: ""
    fee:
      percent: 0
      address: ""
  aftermath:
    url: "https://aftermath.finance/api"
    key: ""
    fee:
      percent: 0
      address: ""
scan:
  timeout_ms: 1200 # ms
  goplus:
    url: "https://api.gopluslabs.io"
    key: 
      public: ""
      secret: ""
  hashdit:
    url: "https://api.hashdit.io"
    key: 
      public: ""
      secret: ""

parser:
  retry: 0
  timeout: 1000
pusher:
  url: "http://localhost:8088"
  ios:
    topic: ""
daemon:
  service: ""
  search:
    assets_update_interval: 1800

alerter:
  update_interval_seconds: 60
  rules:
    price_increase_percent: 8.0
    price_decrease_percent: 10.0

nft:
  nftscan:
    key:
      secret: ""
  opensea:
    key:
      secret: ""
  magiceden:
    key:
      secret: ""
  bucket:
    endpoint: ""
    region: auto
    name: "nft-assets"
    url: "https://nft-assets.gemwallet.com"
    key:
      public: ""
      secret: ""<|MERGE_RESOLUTION|>--- conflicted
+++ resolved
@@ -161,13 +161,9 @@
     url: https://mainnet.unichain.org
   hyperliquid:
     url: https://rpc.hyperliquid.xyz/evm
-<<<<<<< HEAD
-
-=======
   monad:
     url: https://testnet-rpc.monad.xyz #TODO: Monad
-  
->>>>>>> 32a90d7e
+
 swap:
   jupiter:
     url: "https://quote-api.jup.ag"
