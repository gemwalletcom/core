--- conflicted
+++ resolved
@@ -198,21 +198,20 @@
 percent = 0.0
 address = ""
 
-<<<<<<< HEAD
+[swap.aftermath]
+url = "https://aftermath.finance/api"
+key = ""
+
+[swap.aftermath.fee]
+percent = 0.0
+address = ""
+
 [swap.skip]
 url = "https://api.skip.money"
 key = ""
 
 [swap.skip.fee]
 percent = 0
-=======
-[swap.aftermath]
-url = "https://aftermath.finance/api"
-key = ""
-
-[swap.aftermath.fee]
-percent = 0.0
->>>>>>> 321bfd21
 address = ""
 
 [parser]
