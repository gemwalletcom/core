use super::model::{QuoteDataRequest, QuoteDataResponse, QuoteRequest, QuoteResponse};
use blockchain::solana::WSOL_TOKEN_ADDRESS;
use primitives::{ChainType, SwapProvider, SwapQuote, SwapQuoteData, SwapQuoteProtocolRequest};

const PROGRAM_ADDRESS: &str = "JUP6LkbZbjS1jKKwapdHNy74zcZ3tLUZoi5QNyVTaV4";
const JUPITER: &str = "Jupiter";

pub struct JupiterClient {
    api_url: String,
    fee: f64,
    fee_referral_key: String,
    client: reqwest::Client,
}

impl JupiterClient {
    pub fn new(api_url: String, fee: f64, fee_referral_key: String) -> Self {
        let client = reqwest::Client::builder().build().unwrap();

        Self {
            client,
            api_url,
            fee,
            fee_referral_key,
        }
    }

    pub fn provider(&self) -> SwapProvider {
        SwapProvider {
            name: String::from(JUPITER),
        }
    }

    pub async fn get_quote(
        &self,
        quote: SwapQuoteProtocolRequest,
    ) -> Result<SwapQuote, Box<dyn std::error::Error + Send + Sync>> {
        let input_mint = if quote.from_asset.clone().is_native() {
            WSOL_TOKEN_ADDRESS.to_string()
        } else {
            quote.from_asset.clone().token_id.unwrap()
        };
        let output_mint = if quote.to_asset.clone().is_native() {
            WSOL_TOKEN_ADDRESS.to_string()
        } else {
            quote.to_asset.clone().token_id.unwrap()
        };

        let quote_request: QuoteRequest = QuoteRequest {
            input_mint,
            output_mint: output_mint.clone(),
            amount: quote.amount.clone(),
            platform_fee_bps: (self.fee * 100.0) as i32,
            slippage_bps: 100, // 1%
            only_direct_routes: false,
        };
        let swap_quote = self.get_swap_quote(quote_request).await?;
        let data = if quote.include_data {
            let fee_account =
                super::referral::get_referral_account(&self.fee_referral_key, &output_mint);
            let data = self
                .get_data(quote.clone(), swap_quote.clone(), fee_account)
                .await?;
            Some(data)
        } else {
            None
        };

        let quote = SwapQuote {
            chain_type: ChainType::Solana,
            from_amount: quote.amount.clone(),
            to_amount: swap_quote.out_amount.clone(),
            fee_percent: self.fee as f32,
            provider: self.provider(),
            data,
        };
        Ok(quote)
    }

    pub async fn get_data(
        &self,
        quote: SwapQuoteProtocolRequest,
        quote_response: QuoteResponse,
        fee_account: String,
    ) -> Result<SwapQuoteData, Box<dyn std::error::Error + Send + Sync>> {
        let request = QuoteDataRequest {
            user_public_key: quote.wallet_address,
            fee_account,
            quote_response,
<<<<<<< HEAD
            compute_unit_price_micro_lamports: "auto".into(),
            //prioritization_fee_lamports: 5_000_000,
=======
            prioritization_fee_lamports: 10_000_000,
>>>>>>> b98ecd37
        };
        let quote_data = self.get_swap_quote_data(request).await?;
        let data = SwapQuoteData {
            to: PROGRAM_ADDRESS.to_string(),
            value: "".to_string(),
            data: quote_data.swap_transaction,
        };
        Ok(data)
    }

    pub async fn get_swap_quote(
        &self,
        request: QuoteRequest,
    ) -> Result<QuoteResponse, Box<dyn std::error::Error + Send + Sync>> {
        let url = format!("{}/v6/quote", self.api_url);
        Ok(self
            .client
            .get(&url)
            .query(&request)
            .send()
            .await?
            .json::<QuoteResponse>()
            .await?)
    }

    pub async fn get_swap_quote_data(
        &self,
        request: QuoteDataRequest,
    ) -> Result<QuoteDataResponse, Box<dyn std::error::Error + Send + Sync>> {
        let url = format!("{}/v6/swap", self.api_url);
        let response = self.client.post(&url).json(&request).send().await?;
        Ok(response.json().await?)
    }
}<|MERGE_RESOLUTION|>--- conflicted
+++ resolved
@@ -86,12 +86,7 @@
             user_public_key: quote.wallet_address,
             fee_account,
             quote_response,
-<<<<<<< HEAD
-            compute_unit_price_micro_lamports: "auto".into(),
-            //prioritization_fee_lamports: 5_000_000,
-=======
             prioritization_fee_lamports: 10_000_000,
->>>>>>> b98ecd37
         };
         let quote_data = self.get_swap_quote_data(request).await?;
         let data = SwapQuoteData {
