[workspace.package]
version = "1.0.0"
edition = "2021"
license = "MIT"
homepage = "https://gemwallet.com/"
description = "Gem Wallet Core library in Rust"
repository = "https://github.com/gemwalletcom/core"
documentation = "https://github.com/gemwalletcom"

[workspace]
resolver = "2"
members = [
    "apps/api",
    "apps/daemon",
    "apps/parser",
    "apps/setup",

    "bin/img-downloader",
    "bin/generate",

    "bin/uniffi-bindgen",
    "gemstone",

    "crates/primitives",
    "crates/blockchain",
    "crates/fiat",
    "crates/cacher",
    "crates/name_resolver",
    "crates/api_connector",
    "crates/settings",
    "crates/settings_chain",
<<<<<<< HEAD
    "crates/price_alert",
    "crates/chain_primitives",
=======
    "crates/pricer",
>>>>>>> 8e630eab

    "crates/security_*",
    "crates/gem_*",
    "crates/swap_*",

    "crates/localizer",
    "crates/job_runner",
]

default-members = [
    "apps/api",
    "apps/daemon",
    "apps/parser",
    "apps/setup",
    "bin/generate",
    "gemstone",
]

[workspace.dependencies]
typeshare = "1.0.3"
serde = { version = "1.0.196", features = ["derive"] }
serde_json = { version = "1.0.114" }
tokio = { version = "1.36.0", features = ["macros", "rt-multi-thread"] }
reqwest = { version = "0.12.3", features = ["json"] }
reqwest-middleware = { version = "0.3.0" }
reqwest-retry = { version = "0.5.0" }
reqwest-enum = { version = "0.3.0", features = ["jsonrpc"] }
url = { version = "2.5.0" }
urlencoding = { version = "2.1.3" }
config = { version = "0.14.0", features = ["yaml"] }
rocket = { version = "0.5.0", features = ["json"] }
async-trait = { version = "0.1.77" }
async-std = { version = "1.13.0" }
prometheus-client = { version = "0.22.1" }
futures = { version = "0.3.30" }
thiserror = { version = "1.0.57" }
anyhow = { version = "1.0" }
indexmap = "2.2.2"
lazy_static = "1.4.0"
futures-util = "0.3.30"
uuid = { version = "1.8.0", features = ["v4"] }
rand = { version = "0.8.5" }

# db
diesel = { version = "2.2.3", features = ["postgres", "chrono", "serde_json"] }
diesel_migrations = { version = "2.2.0" }
redis = { version = "0.25.0", features = ["tokio-comp", "json"] }
chrono = { version = "0.4.34", features = ["serde"] }
clickhouse = { version = "0.11.6" }

# crypto
base64 = { version = "0.22.0" }
blake2 = "0.10.6"
bech32 = { version = "0.11.0" }
bs58 = { version = "0.5.0", features = ["check"] }
hex = { version = "0.4.3" }
num-bigint = { version = "0.4.4", features = ["std", "serde"] }
num-traits = { version = "0.2.18" }
bigdecimal = "0.4"
cosmos-sdk-proto = { version = "0.21.1" }
hmac = { version = "0.12.1" }
sha2 = { version = "0.10.8" }
strum = { version = "0.26.1", features = ["derive"] }
strum_macros = "0.26.1"
jsonrpsee = { version = "0.22.1", features = ["http-client"] }
tiny-keccak = { version = "2.0.2", features = ["keccak"] }
itoa = { version = "1.0.10" }
curve25519-dalek = { version = "4.1.3" }
borsh = { version = "1.4.0", features = ["derive"] }
uniffi = { version = "0.28.2" }

alloy-core = { version = "0.8.9", features = ["sol-types", "json-abi"] }
alloy-primitives = "0.8.9"
alloy-sol-types = "0.8.9"
alloy-rlp = "0.3.8"

# localizer
i18n-embed = { version = "0.15.0", features = ["fluent-system", "autoreload"] }
i18n-embed-fl = { version = "0.9.1" }
once_cell = { version = "1.19.0" }
rust-embed = { version = "8.5.0" }

# numbers
rusty-money = { git = "https://github.com/varunsrin/rusty_money.git", rev = "bbc0150", features = [
    "iso",
] }<|MERGE_RESOLUTION|>--- conflicted
+++ resolved
@@ -29,12 +29,8 @@
     "crates/api_connector",
     "crates/settings",
     "crates/settings_chain",
-<<<<<<< HEAD
-    "crates/price_alert",
+    "crates/pricer",
     "crates/chain_primitives",
-=======
-    "crates/pricer",
->>>>>>> 8e630eab
 
     "crates/security_*",
     "crates/gem_*",
