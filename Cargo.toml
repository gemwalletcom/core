--- conflicted
+++ resolved
@@ -40,13 +40,10 @@
     "crates/job_runner",
     "crates/search_index",
     "crates/nft",
-<<<<<<< HEAD
-=======
     "crates/serde_serializers",
     "crates/number_formatter",
     "crates/pricer_dex",
     "crates/alien_provider",
->>>>>>> 7f0f5d11
 ]
 
 default-members = [
@@ -79,14 +76,6 @@
 futures = { version = "0.3.31" }
 thiserror = { version = "2.0.12" }
 anyhow = { version = "1.0" }
-<<<<<<< HEAD
-indexmap = "2.2.2"
-lazy_static = "1.4.0"
-futures-util = "0.3.30"
-uuid = { version = "1.8.0", features = ["v4"] }
-rand = { version = "0.8.5" }
-aws-sdk-s3 = { version = "1.5", features = ["behavior-version-latest"] }
-=======
 indexmap = "2.8.0"
 lazy_static = "1.5.0"
 futures-util = "0.3.31"
@@ -94,21 +83,10 @@
 rand = { version = "0.9.0" }
 aws-sdk-s3 = { version = "1.79.0", features = ["behavior-version-latest"] }
 itertools = { version = "0.14.0" }
->>>>>>> 7f0f5d11
 
 # db
 diesel = { version = "2.2.8", features = ["postgres", "chrono", "serde_json"] }
 diesel_migrations = { version = "2.2.0" }
-<<<<<<< HEAD
-redis = { version = "0.25.0", features = ["tokio-comp", "json"] }
-chrono = { version = "0.4.34", features = ["serde"] }
-clickhouse = { version = "0.11.6" }
-meilisearch-sdk = { version = "0.27.1" }
-
-# crypto
-base64 = { version = "0.22.0" }
-base64-serde = "0.7"
-=======
 redis = { version = "0.29.2", features = ["tokio-comp", "json"] }
 chrono = { version = "0.4.40", features = ["serde"] }
 clickhouse = { version = "0.13.2" }
@@ -116,7 +94,6 @@
 
 # crypto
 base64 = { version = "0.22.1" }
->>>>>>> 7f0f5d11
 blake2 = "0.10.6"
 bech32 = { version = "0.11.0" }
 bs58 = { version = "0.5.1", features = ["check"] }
