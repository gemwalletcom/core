[workspace.package]
version = "1.0.0"
edition = "2021"

[workspace]
resolver = "2"
members = [
    "bin/generate",
    "primitives",
    "blockchain",
    "deamon",
    "api",
    "pricer",
    "fiat",
    "name_resolver",
    "api_connector",
    "ns_address_codec",
    "parser",
    "setup",
    "settings",
    "settings_chain",
]

default-members = ["bin/generate", "deamon", "api", "parser", "setup"]

[workspace.dependencies]
typeshare = "1.0.1"
serde = { version = "1.0.193", features = ["derive"] }
serde_json = { version = "1.0.108" }
serde_urlencoded = { version = "0.7.1" }
tokio = { version = "1.35.0", features = ["macros", "rt-multi-thread"] }
reqwest = { version = "0.11.22", features = ["json"] }
reqwest-middleware = { version = "0.2.4" }
reqwest-retry = { version = "0.3.0" }
url = { version = "2.5.0" }
config = { version = "0.13.4" }
rocket = { version = "=0.5.0", features = ["json"] }
rust_decimal = { version = "1.33" }
async-trait = { version = "0.1.74" }
prometheus-client = { version = "0.22.0" }
futures = { version = "0.3.29" }
thiserror = { version = "1.0.50" }

# db
diesel = { version = "2.1.4", features = ["postgres", "chrono", "serde_json"] }
diesel_migrations = { version = "2.1.0" }
redis = { version = "0.24.0", features = ["tokio-comp", "json"] }
chrono = { version = "0.4.31", features = ["serde"] }
clickhouse = { git = "https://github.com/loyd/clickhouse.rs", rev = "d930b66f6772aba5ef049b231fd15a9e6a974854" }

# crypto
base64 = { version = "0.21.5" }
bech32 = { version = "0.9.1" }
bs58 = { version = "0.5.0", features = ["check"] }
hex = { version = "0.4.3" }
num-bigint = { version = "0.4.4", features = ["std", "serde"] }
num-traits = { version = "0.2.17" }
cosmos-sdk-proto = { version = "0.20.0" }
hmac = { version = "0.12.1" }
sha2 = { version = "0.10.8" }
strum = { version = "0.25.0", features = ["derive"] }
jsonrpsee = { version = "0.20.3", features = ["http-client"] }
tiny-keccak = { version = "2.0.2", features = ["keccak"] }
<<<<<<< HEAD
itoa = { version = "1.0.9" }
curve25519-dalek = { version = "4.1.1" }
=======
itoa = { version = "1.0.10" }
>>>>>>> 612724b7
<|MERGE_RESOLUTION|>--- conflicted
+++ resolved
@@ -61,9 +61,5 @@
 strum = { version = "0.25.0", features = ["derive"] }
 jsonrpsee = { version = "0.20.3", features = ["http-client"] }
 tiny-keccak = { version = "2.0.2", features = ["keccak"] }
-<<<<<<< HEAD
-itoa = { version = "1.0.9" }
-curve25519-dalek = { version = "4.1.1" }
-=======
 itoa = { version = "1.0.10" }
->>>>>>> 612724b7
+curve25519-dalek = { version = "4.1.1" }