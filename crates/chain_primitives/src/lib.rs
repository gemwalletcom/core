use gem_evm::address::EthereumAddress;
use primitives::Chain;

pub fn format_token_id(chain: Chain, token_id: String) -> Option<String> {
    match chain {
        Chain::Ethereum
        | Chain::SmartChain
        | Chain::Polygon
        | Chain::Arbitrum
        | Chain::Optimism
        | Chain::Base
        | Chain::AvalancheC
        | Chain::OpBNB
        | Chain::Fantom
        | Chain::Gnosis
        | Chain::Manta
        | Chain::Blast
        | Chain::ZkSync
        | Chain::Linea
        | Chain::Mantle
        | Chain::Celo
        | Chain::World
        | Chain::Sonic
        | Chain::Abstract
<<<<<<< HEAD
        | Chain::Unichain => Some(EthereumAddress::parse(&token_id)?.to_checksum()),
=======
        | Chain::Berachain
        | Chain::Ink => Some(EthereumAddress::parse(&token_id)?.to_checksum()),
>>>>>>> 172488bb
        Chain::Solana | Chain::Sui | Chain::Ton => Some(token_id),
        Chain::Tron => {
            if token_id.len() == 34 && token_id.starts_with('T') {
                Some(token_id)
            } else {
                None
            }
        }
        Chain::Algorand => token_id.parse::<i32>().ok().map(|token_id| token_id.to_string()),
        Chain::Bitcoin
        | Chain::BitcoinCash
        | Chain::Litecoin
        | Chain::Thorchain
        | Chain::Cosmos
        | Chain::Osmosis
        | Chain::Celestia
        | Chain::Doge
        | Chain::Aptos
        | Chain::Xrp
        | Chain::Injective
        | Chain::Noble
        | Chain::Sei
        | Chain::Near
        | Chain::Stellar
        | Chain::Polkadot
        | Chain::Cardano => None,
    }
}<|MERGE_RESOLUTION|>--- conflicted
+++ resolved
@@ -22,12 +22,9 @@
         | Chain::World
         | Chain::Sonic
         | Chain::Abstract
-<<<<<<< HEAD
+        | Chain::Berachain
+        | Chain::Ink
         | Chain::Unichain => Some(EthereumAddress::parse(&token_id)?.to_checksum()),
-=======
-        | Chain::Berachain
-        | Chain::Ink => Some(EthereumAddress::parse(&token_id)?.to_checksum()),
->>>>>>> 172488bb
         Chain::Solana | Chain::Sui | Chain::Ton => Some(token_id),
         Chain::Tron => {
             if token_id.len() == 34 && token_id.starts_with('T') {
