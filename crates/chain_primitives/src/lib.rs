use gem_evm::address::normalize_checksum;
use primitives::Chain;

pub fn format_token_id(chain: Chain, token_id: String) -> Option<String> {
    match chain {
        Chain::Ethereum
        | Chain::SmartChain
        | Chain::Polygon
        | Chain::Arbitrum
        | Chain::Optimism
        | Chain::Base
        | Chain::AvalancheC
        | Chain::OpBNB
        | Chain::Fantom
        | Chain::Gnosis
        | Chain::Manta
        | Chain::Blast
        | Chain::ZkSync
        | Chain::Linea
        | Chain::Mantle
        | Chain::Celo
        | Chain::World
        | Chain::Sonic
        | Chain::Abstract
        | Chain::Berachain
        | Chain::Ink
        | Chain::Unichain
        | Chain::Hyperliquid
<<<<<<< HEAD
        | Chain::Monad => normalize_checksum(&token_id).ok(),
        Chain::Solana | Chain::Ton => Some(token_id),
=======
        | Chain::Monad => Some(EthereumAddress::parse(&token_id)?.to_checksum()),
        Chain::Solana | Chain::Ton | Chain::Near => Some(token_id),
>>>>>>> 09574a44
        Chain::Tron => (token_id.len() == 34 && token_id.starts_with('T')).then_some(token_id),
        Chain::Xrp => token_id.starts_with('r').then_some(token_id),
        Chain::Algorand => token_id.parse::<i32>().ok().map(|token_id| token_id.to_string()),
        Chain::Sui => (token_id.len() >= 64 && token_id.starts_with("0x")).then_some(token_id),
        Chain::Stellar => (token_id.len() == 56 && token_id.starts_with('G')).then_some(token_id),
        Chain::Bitcoin
        | Chain::BitcoinCash
        | Chain::Litecoin
        | Chain::Thorchain
        | Chain::Cosmos
        | Chain::Osmosis
        | Chain::Celestia
        | Chain::Doge
        | Chain::Aptos
        | Chain::Injective
        | Chain::Noble
        | Chain::Sei
        | Chain::Polkadot
        | Chain::Cardano => None,
    }
}

#[cfg(test)]
mod tests {
    use super::*;

    #[test]
    fn test_format_token_id_ethereum() {
        let chain = Chain::Ethereum;

        let valid_token_id = "0x1234567890abcdef1234567890abcdef12345678".to_string();
        let formatted_valid_token_id = format_token_id(chain, valid_token_id.clone());

        assert_eq!(formatted_valid_token_id, normalize_checksum(&valid_token_id).ok());
        assert_eq!(format_token_id(chain, "0x123".to_string()), None);
    }

    #[test]
    fn test_format_token_id_sui() {
        let chain = Chain::Sui;

        let valid_token_id = "0x1234567890abcdef1234567890abcdef1234567890abcdef1234567890abcdef".to_string();
        let formatted_valid_token_id = format_token_id(chain, "0x1234567890abcdef1234567890abcdef1234567890abcdef1234567890abcdef".to_string().clone());
        assert_eq!(formatted_valid_token_id, Some(valid_token_id));

        assert_eq!(format_token_id(chain, "0x2::sui::SUI".to_string()), None);
    }

    #[test]
    fn test_format_token_id_tron() {
        let chain = Chain::Tron;

        let valid_token_id = "TR7NHqjeKQxGTCi8q8ZY4pL8otSzgjLj6t".to_string();
        let formatted_valid_token_id = format_token_id(chain, valid_token_id.clone());
        assert_eq!(formatted_valid_token_id, Some(valid_token_id));

        assert_eq!(format_token_id(chain, "1234567890123456789012345678901234".to_string()), None);
        assert_eq!(format_token_id(chain, "T123".to_string()), None);
    }
}<|MERGE_RESOLUTION|>--- conflicted
+++ resolved
@@ -26,13 +26,8 @@
         | Chain::Ink
         | Chain::Unichain
         | Chain::Hyperliquid
-<<<<<<< HEAD
         | Chain::Monad => normalize_checksum(&token_id).ok(),
-        Chain::Solana | Chain::Ton => Some(token_id),
-=======
-        | Chain::Monad => Some(EthereumAddress::parse(&token_id)?.to_checksum()),
         Chain::Solana | Chain::Ton | Chain::Near => Some(token_id),
->>>>>>> 09574a44
         Chain::Tron => (token_id.len() == 34 && token_id.starts_with('T')).then_some(token_id),
         Chain::Xrp => token_id.starts_with('r').then_some(token_id),
         Chain::Algorand => token_id.parse::<i32>().ok().map(|token_id| token_id.to_string()),
