--- conflicted
+++ resolved
@@ -53,12 +53,9 @@
     Polkadot,
     Cardano,
     Abstract,
-<<<<<<< HEAD
-    Unichain,
-=======
     Berachain,
     Ink,
->>>>>>> 172488bb
+    Unichain,
 }
 
 impl fmt::Display for Chain {
@@ -129,12 +126,9 @@
             Self::Polkadot => "Polkadot",
             Self::Cardano => "764824073", // magic number from gensis configuration
             Self::Abstract => "2741",
-<<<<<<< HEAD
-            Self::Unichain => "130",
-=======
             Self::Berachain => "80094",
             Self::Ink => "57073",
->>>>>>> 172488bb
+            Self::Unichain => "130",
         }
     }
 
@@ -167,12 +161,9 @@
             | Self::World
             | Self::Sonic
             | Self::Abstract
-<<<<<<< HEAD
+            | Self::Berachain
+            | Self::Ink
             | Self::Unichain => 60,
-=======
-            | Self::Berachain
-            | Self::Ink => 60,
->>>>>>> 172488bb
             Self::Bitcoin => 0,
             Self::BitcoinCash => 145,
             Self::Litecoin => 2,
@@ -216,12 +207,9 @@
             | Self::World
             | Self::Sonic
             | Self::Abstract
-<<<<<<< HEAD
+            | Self::Berachain
+            | Self::Ink 
             | Self::Unichain => ChainType::Ethereum,
-=======
-            | Self::Berachain
-            | Self::Ink => ChainType::Ethereum,
->>>>>>> 172488bb
             Self::Bitcoin | Self::BitcoinCash | Self::Doge | Self::Litecoin => ChainType::Bitcoin,
             Self::Solana => ChainType::Solana,
             Self::Thorchain | Self::Cosmos | Self::Osmosis | Self::Celestia | Self::Injective | Self::Noble | Self::Sei => ChainType::Cosmos,
@@ -257,12 +245,9 @@
             | Self::World
             | Self::Sonic
             | Self::Abstract
-<<<<<<< HEAD
+            | Self::Berachain
+            | Self::Ink
             | Self::Unichain => Some(AssetType::ERC20),
-=======
-            | Self::Berachain
-            | Self::Ink => Some(AssetType::ERC20),
->>>>>>> 172488bb
             Self::OpBNB | Self::SmartChain => Some(AssetType::BEP20),
             Self::Solana => Some(AssetType::SPL),
             Self::Tron => Some(AssetType::TRC20),
@@ -340,12 +325,9 @@
             | Self::Polkadot
             | Self::Cardano
             | Self::Abstract
-<<<<<<< HEAD
+            | Self::Berachain
+            | Self::Ink
             | Self::Unichain => false,
-=======
-            | Self::Berachain
-            | Self::Ink => false,
->>>>>>> 172488bb
         }
     }
 
@@ -397,12 +379,9 @@
             Self::Algorand => 4_000,
             Self::Polkadot => 5_000,
             Self::Cardano => 60_000,
-<<<<<<< HEAD
-            Self::Unichain => 1_000,
-=======
             Self::Berachain => 2_000,
             Self::Ink => 1_000,
->>>>>>> 172488bb
+            Self::Unichain => 1_000,
         }
     }
 
@@ -413,11 +392,7 @@
             Self::Solana | Self::SmartChain => 70,
             Self::Osmosis | Self::Ton | Self::Tron => 50,
             Self::Cosmos | Self::Injective | Self::Aptos | Self::Sui | Self::Xrp | Self::Celestia | Self::BitcoinCash | Self::Polkadot => 40,
-<<<<<<< HEAD
-            Self::Abstract | Self::Unichain => 35,
-=======
-            Self::Abstract | Self::Berachain | Self::Ink => 35,
->>>>>>> 172488bb
+            Self::Abstract | Self::Berachain | Self::Ink | Self::Unichain => 35,
             Self::Manta
             | Self::Fantom
             | Self::OpBNB
