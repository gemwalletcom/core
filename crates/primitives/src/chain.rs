--- conflicted
+++ resolved
@@ -364,13 +364,8 @@
             | Self::Stellar
             | Self::Algorand
             | Self::Polkadot
-<<<<<<< HEAD
-            | Self::Cardano => false,
-=======
             | Self::Cardano
-            | Self::HyperCore
             | Self::Plasma => false,
->>>>>>> 31d54cf4
         }
     }
 
