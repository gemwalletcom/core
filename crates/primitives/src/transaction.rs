use crate::{
    AddressName, AssetAddress, Chain, TransactionId, TransactionSwapMetadata, asset_id::AssetId, transaction_direction::TransactionDirection,
    transaction_state::TransactionState, transaction_type::TransactionType, transaction_utxo::TransactionUtxoInput,
};

use chrono::{DateTime, Utc};
use serde::{Deserialize, Serialize};
use std::{collections::HashSet, vec};
use typeshare::typeshare;

#[derive(Debug, Clone, Serialize, Deserialize)]
#[typeshare(swift = "Sendable, Equatable")]
pub struct TransactionsFetchOption {
    pub wallet_index: i32,
    pub asset_id: Option<String>,
    pub from_timestamp: Option<u32>,
}

#[derive(Debug, Clone, Serialize, Deserialize, PartialEq)]
#[typeshare(swift = "Sendable, Equatable")]
#[serde(rename_all = "camelCase")]
pub struct TransactionsResponse {
    pub transactions: Vec<Transaction>,
    pub address_names: Vec<AddressName>,
}

impl TransactionsResponse {
    pub fn new(transactions: Vec<Transaction>, address_names: Vec<AddressName>) -> Self {
        Self { transactions, address_names }
    }
}

#[derive(Debug, Clone, Serialize, Deserialize, PartialEq)]
#[typeshare(swift = "Sendable, Equatable")]
pub struct Transaction {
    pub id: TransactionId,
    #[typeshare(skip)]
    pub hash: String,
    #[serde(rename = "assetId")]
    pub asset_id: AssetId,
    pub from: String,
    pub to: String,
    #[serde(skip_serializing_if = "Option::is_none")]
    pub contract: Option<String>,
    #[serde(rename = "type")]
    pub transaction_type: TransactionType,
    pub state: TransactionState,
    #[serde(rename = "blockNumber", skip_serializing_if = "Option::is_none")]
    pub block_number: Option<String>,
    #[serde(skip_serializing_if = "Option::is_none")]
    pub sequence: Option<String>,
    pub fee: String,
    #[serde(rename = "feeAssetId")]
    pub fee_asset_id: AssetId,
    pub value: String,
    #[serde(skip_serializing_if = "Option::is_none")]
    pub memo: Option<String>,
    pub direction: TransactionDirection,
    #[serde(rename = "utxoInputs")]
    #[serde(skip_serializing_if = "Option::is_none")]
    pub utxo_inputs: Option<Vec<TransactionUtxoInput>>,
    #[serde(rename = "utxoOutputs")]
    #[serde(skip_serializing_if = "Option::is_none")]
    pub utxo_outputs: Option<Vec<TransactionUtxoInput>>,
    #[serde(skip_serializing_if = "Option::is_none")]
    pub metadata: Option<serde_json::Value>,
    #[serde(rename = "createdAt")]
    pub created_at: DateTime<Utc>,
}

impl Transaction {
    pub fn new(
        hash: String,
        asset_id: AssetId,
        from_address: String,
        to_address: String,
        contract: Option<String>,
        transaction_type: TransactionType,
        state: TransactionState,
        fee: String,
        fee_asset_id: AssetId,
        value: String,
        memo: Option<String>,
        metadata: Option<serde_json::Value>,
        created_at: DateTime<Utc>,
    ) -> Self {
        Self {
            id: TransactionId::new(asset_id.chain, hash.clone()),
            hash,
            asset_id,
            from: from_address,
            to: to_address,
            contract,
            transaction_type,
            state,
            block_number: Some("".to_string()),
            sequence: Some("".to_string()),
            fee,
            fee_asset_id,
            value,
            memo,
            direction: TransactionDirection::SelfTransfer,
            utxo_inputs: vec![].into(),
            utxo_outputs: vec![].into(),
            metadata,
            created_at,
        }
    }

    pub fn new_with_utxo(
        hash: String,
        asset_id: AssetId,
        transaction_type: TransactionType,
        state: TransactionState,
        fee: String,
        fee_asset_id: AssetId,
        value: String,
        memo: Option<String>,
        utxo_inputs: Option<Vec<TransactionUtxoInput>>,
        utxo_outputs: Option<Vec<TransactionUtxoInput>>,
        metadata: Option<serde_json::Value>,
        created_at: DateTime<Utc>,
    ) -> Self {
        Self {
            id: TransactionId::new(asset_id.chain, hash.clone()),
            hash,
            asset_id,
            from: "".to_string(),
            to: "".to_string(),
            contract: None,
            transaction_type,
            state,
            block_number: Some("".to_string()),
            sequence: Some("".to_string()),
            fee,
            fee_asset_id,
            value,
            memo,
            direction: TransactionDirection::SelfTransfer,
            utxo_inputs: utxo_inputs.unwrap_or_default().into(),
            utxo_outputs: utxo_outputs.unwrap_or_default().into(),
            metadata,
            created_at,
        }
    }

    pub fn id_from(chain: Chain, hash: String) -> String {
        format!("{}_{}", chain.as_ref(), hash)
    }

    pub fn is_sent(&self, address: String) -> bool {
        self.input_addresses().contains(&address) || self.from == address
    }

    pub fn is_utxo_tx(&self) -> bool {
        !self.utxo_inputs.clone().unwrap_or_default().is_empty() && !self.utxo_outputs.clone().unwrap_or_default().is_empty()
    }

    pub fn input_addresses(&self) -> Vec<String> {
        self.utxo_inputs.clone().unwrap_or_default().iter().map(|x| x.address.clone()).collect()
    }

    pub fn output_addresses(&self) -> Vec<String> {
        self.utxo_outputs.clone().unwrap_or_default().iter().map(|x| x.address.clone()).collect()
    }

    pub fn addresses(&self) -> Vec<String> {
        // Append addresses from utxo inputs and outputs
        let mut array = vec![self.from.clone(), self.to.clone()];
        array.extend(self.input_addresses());
        array.extend(self.output_addresses());
        array.dedup();
        array.into_iter().filter(|x| !x.is_empty()).collect()
    }

    // addresses - is a list of user addresses
    pub fn finalize(&self, addresses: Vec<String>) -> Self {
        let chain = self.asset_id.chain;
        if !chain.is_utxo() {
            return self.clone();
        }

        let inputs_addresses = self.input_addresses();
        let outputs_addresses = self.output_addresses();

        // skip if addresses is empty or coinbase or op_return only
        if addresses.is_empty() || inputs_addresses.is_empty() || outputs_addresses.is_empty() {
            return self.clone();
        }

        // set doesn't keep order
        let user_set: HashSet<String> = HashSet::from_iter(addresses.clone());
        let input_set = HashSet::from_iter(inputs_addresses);
        let output_set = HashSet::from_iter(outputs_addresses.clone());

        // unrelated tx, return self
        if user_set.is_disjoint(&input_set) && user_set.is_disjoint(&output_set) {
            return self.clone();
        }

        let mut direction: TransactionDirection;
        if user_set.intersection(&input_set).count() > 0 {
            direction = TransactionDirection::Outgoing;
            if user_set.is_superset(&output_set) {
                direction = TransactionDirection::SelfTransfer;
            }
        } else {
            direction = TransactionDirection::Incoming;
        }

        // from is always picked from first
        let from = self.utxo_inputs.clone().unwrap_or_default().first().unwrap().address.clone();
        let to: String;
        let value: String;

        match direction {
            TransactionDirection::Incoming => {
                let addrs: Vec<String> = outputs_addresses.clone().into_iter().filter(|x| user_set.contains(x)).collect();
                to = addrs.first().unwrap().clone();
                value = Self::utxo_calculate_value(&self.utxo_outputs.clone().unwrap_or_default(), addresses).to_string();
            }
            TransactionDirection::Outgoing => {
                let filtered: Vec<String> = outputs_addresses.clone().into_iter().filter(|x| !user_set.contains(x)).collect();
                to = filtered.first().unwrap().clone();
                let vals: Vec<TransactionUtxoInput> = self
                    .utxo_outputs
                    .clone()
                    .unwrap_or_default()
                    .clone()
                    .into_iter()
                    .filter(|x| x.address == to)
                    .collect();
                value = vals.first().unwrap().value.clone();
            }
            TransactionDirection::SelfTransfer => {
                to = self.utxo_outputs.clone().unwrap_or_default().first().unwrap().address.clone();
                value = Self::utxo_calculate_value(&self.utxo_outputs.clone().unwrap_or_default(), addresses).to_string()
            }
        };
        Transaction {
            id: self.id.clone(),
            hash: self.hash.clone(),
            asset_id: self.asset_id.clone(),
            from,
            to,
            contract: self.contract.clone(),
            transaction_type: self.transaction_type.clone(),
            state: self.state.clone(),
            block_number: self.block_number.clone(),
            sequence: self.sequence.clone(),
            fee: self.fee.clone(),
            fee_asset_id: self.fee_asset_id.clone(),
            value: value.to_string(),
            memo: self.memo.clone(),
            direction,
            utxo_inputs: self.utxo_inputs.clone(),
            utxo_outputs: self.utxo_outputs.clone(),
            metadata: self.metadata.clone(),
            created_at: self.created_at,
        }
    }

    fn utxo_calculate_value(values: &[TransactionUtxoInput], addresses: Vec<String>) -> i64 {
        let values = values
            .to_owned()
            .clone()
            .into_iter()
            .filter(|x| addresses.contains(&x.address))
            .collect::<Vec<TransactionUtxoInput>>();

        values.clone().into_iter().map(|x| x.value.parse::<i64>().unwrap()).sum::<i64>()
    }

    pub fn asset_ids(&self) -> Vec<AssetId> {
        match self.transaction_type {
            TransactionType::Transfer
            | TransactionType::TokenApproval
            | TransactionType::StakeDelegate
            | TransactionType::StakeUndelegate
            | TransactionType::StakeRewards
            | TransactionType::StakeRedelegate
            | TransactionType::StakeWithdraw
            | TransactionType::StakeFreeze
            | TransactionType::StakeUnfreeze
            | TransactionType::AssetActivation
            | TransactionType::TransferNFT
            | TransactionType::SmartContractCall
            | TransactionType::PerpetualOpenPosition
<<<<<<< HEAD
            | TransactionType::PerpetualClosePosition
            | TransactionType::PerpetualModify => vec![self.asset_id.clone()],
=======
            | TransactionType::PerpetualClosePosition => vec![self.asset_id.clone(), self.fee_asset_id.clone()],
>>>>>>> d78e0f84
            TransactionType::Swap => self
                .metadata
                .clone()
                .and_then(|x| serde_json::from_value::<TransactionSwapMetadata>(x).ok())
                .map(|x| vec![x.from_asset, x.to_asset, self.fee_asset_id.clone()])
                .unwrap_or_default(),
        }
        .into_iter()
        .collect::<HashSet<_>>()
        .into_iter()
        .collect()
    }

    pub fn assets_addresses(&self) -> Vec<AssetAddress> {
<<<<<<< HEAD
        match self.transaction_type {
            TransactionType::Transfer
            | TransactionType::TokenApproval
            | TransactionType::StakeDelegate
            | TransactionType::StakeUndelegate
            | TransactionType::StakeRewards
            | TransactionType::StakeRedelegate
            | TransactionType::StakeWithdraw
            | TransactionType::StakeFreeze
            | TransactionType::StakeUnfreeze
            | TransactionType::AssetActivation
            | TransactionType::TransferNFT
            | TransactionType::SmartContractCall
            | TransactionType::PerpetualOpenPosition
            | TransactionType::PerpetualClosePosition
            | TransactionType::PerpetualModify => vec![AssetAddress::new(self.asset_id.clone(), self.to.clone(), None)],
            TransactionType::Swap => self
                .metadata
                .clone()
                .and_then(|metadata| serde_json::from_value::<TransactionSwapMetadata>(metadata).ok())
                .map(|metadata| {
                    vec![
                        AssetAddress::new(metadata.from_asset.clone(), self.from.clone(), None),
                        AssetAddress::new(metadata.to_asset.clone(), self.to.clone(), None),
                    ]
                })
                .unwrap_or_default(),
        }
=======
        [
            match self.transaction_type {
                TransactionType::Transfer
                | TransactionType::TokenApproval
                | TransactionType::StakeDelegate
                | TransactionType::StakeUndelegate
                | TransactionType::StakeRewards
                | TransactionType::StakeRedelegate
                | TransactionType::StakeWithdraw
                | TransactionType::StakeFreeze
                | TransactionType::StakeUnfreeze
                | TransactionType::AssetActivation
                | TransactionType::TransferNFT
                | TransactionType::SmartContractCall
                | TransactionType::PerpetualOpenPosition
                | TransactionType::PerpetualClosePosition => vec![AssetAddress::new(self.asset_id.clone(), self.to.clone(), None)],
                TransactionType::Swap => self
                    .metadata
                    .clone()
                    .and_then(|x| serde_json::from_value::<TransactionSwapMetadata>(x).ok())
                    .map(|x| {
                        vec![
                            AssetAddress::new(x.from_asset.clone(), self.from.clone(), None),
                            AssetAddress::new(x.to_asset.clone(), self.to.clone(), None),
                        ]
                    })
                    .unwrap_or_default(),
            },
            vec![AssetAddress::new(self.fee_asset_id.clone(), self.from.clone(), None)],
        ]
        .concat()
        .into_iter()
        .collect::<HashSet<_>>()
>>>>>>> d78e0f84
        .into_iter()
        .collect()
    }
}

#[cfg(test)]
mod tests {
    use super::*;
    use crate::Asset;

    #[test]
    fn test_asset_ids_transfer() {
        assert_eq!(Transaction::mock().asset_ids().len(), 1);

        let transaction = Transaction {
            asset_id: Asset::mock_ethereum_usdc().id,
            ..Transaction::mock()
        };
        assert_eq!(transaction.asset_ids().len(), 2);
    }

    #[test]
    fn test_asset_ids_swap() {
        let transaction = Transaction {
            transaction_type: TransactionType::Swap,
            metadata: Some(
                serde_json::to_value(TransactionSwapMetadata {
                    from_asset: Asset::mock_eth().id,
                    from_value: "1".to_string(),
                    to_asset: Asset::mock_eth().id,
                    to_value: "1".to_string(),
                    provider: None,
                })
                .unwrap(),
            ),
            ..Transaction::mock()
        };
        assert_eq!(transaction.asset_ids().len(), 1);

        let transaction = Transaction {
            transaction_type: TransactionType::Swap,
            metadata: Some(
                serde_json::to_value(TransactionSwapMetadata {
                    from_asset: Asset::mock_ethereum_usdc().id,
                    from_value: "1".to_string(),
                    to_asset: Asset::mock_erc20().id,
                    to_value: "1".to_string(),
                    provider: None,
                })
                .unwrap(),
            ),
            ..Transaction::mock()
        };
        assert_eq!(transaction.asset_ids().len(), 3);
    }

    #[test]
    fn test_assets_addresses_transfer() {
        assert_eq!(Transaction::mock().assets_addresses().len(), 2);

        let transaction = Transaction {
            asset_id: Asset::mock_ethereum_usdc().id,
            ..Transaction::mock()
        };
        assert_eq!(transaction.assets_addresses().len(), 2);
        assert!(
            transaction
                .assets_addresses()
                .iter()
                .any(|a| a.asset_id == Asset::mock_eth().id && a.address == "0xfrom")
        );
    }

    #[test]
    fn test_assets_addresses_swap() {
        let transaction = Transaction {
            transaction_type: TransactionType::Swap,
            from: "0xsame".to_string(),
            to: "0xsame".to_string(),
            metadata: Some(
                serde_json::to_value(TransactionSwapMetadata {
                    from_asset: Asset::mock_ethereum_usdc().id,
                    from_value: "1".to_string(),
                    to_asset: Asset::mock_erc20().id,
                    to_value: "1".to_string(),
                    provider: None,
                })
                .unwrap(),
            ),
            ..Transaction::mock()
        };
        assert_eq!(transaction.assets_addresses().len(), 3);
    }
}<|MERGE_RESOLUTION|>--- conflicted
+++ resolved
@@ -286,12 +286,8 @@
             | TransactionType::TransferNFT
             | TransactionType::SmartContractCall
             | TransactionType::PerpetualOpenPosition
-<<<<<<< HEAD
             | TransactionType::PerpetualClosePosition
-            | TransactionType::PerpetualModify => vec![self.asset_id.clone()],
-=======
-            | TransactionType::PerpetualClosePosition => vec![self.asset_id.clone(), self.fee_asset_id.clone()],
->>>>>>> d78e0f84
+            | TransactionType::PerpetualModify => vec![self.asset_id.clone(), self.fee_asset_id.clone()],
             TransactionType::Swap => self
                 .metadata
                 .clone()
@@ -306,7 +302,6 @@
     }
 
     pub fn assets_addresses(&self) -> Vec<AssetAddress> {
-<<<<<<< HEAD
         match self.transaction_type {
             TransactionType::Transfer
             | TransactionType::TokenApproval
@@ -335,41 +330,6 @@
                 })
                 .unwrap_or_default(),
         }
-=======
-        [
-            match self.transaction_type {
-                TransactionType::Transfer
-                | TransactionType::TokenApproval
-                | TransactionType::StakeDelegate
-                | TransactionType::StakeUndelegate
-                | TransactionType::StakeRewards
-                | TransactionType::StakeRedelegate
-                | TransactionType::StakeWithdraw
-                | TransactionType::StakeFreeze
-                | TransactionType::StakeUnfreeze
-                | TransactionType::AssetActivation
-                | TransactionType::TransferNFT
-                | TransactionType::SmartContractCall
-                | TransactionType::PerpetualOpenPosition
-                | TransactionType::PerpetualClosePosition => vec![AssetAddress::new(self.asset_id.clone(), self.to.clone(), None)],
-                TransactionType::Swap => self
-                    .metadata
-                    .clone()
-                    .and_then(|x| serde_json::from_value::<TransactionSwapMetadata>(x).ok())
-                    .map(|x| {
-                        vec![
-                            AssetAddress::new(x.from_asset.clone(), self.from.clone(), None),
-                            AssetAddress::new(x.to_asset.clone(), self.to.clone(), None),
-                        ]
-                    })
-                    .unwrap_or_default(),
-            },
-            vec![AssetAddress::new(self.fee_asset_id.clone(), self.from.clone(), None)],
-        ]
-        .concat()
-        .into_iter()
-        .collect::<HashSet<_>>()
->>>>>>> d78e0f84
         .into_iter()
         .collect()
     }
