use crate::Chain;
use serde::{Deserialize, Serialize};
use std::str::FromStr;
use strum::{AsRefStr, EnumIter, EnumString, IntoEnumIterator};
use typeshare::typeshare;

#[derive(Debug, PartialEq)]
pub enum ChainStack {
    Native,
    Optimism,
    ZkSync,
}

#[derive(Copy, Clone, Debug, Serialize, Deserialize, EnumIter, AsRefStr, EnumString, PartialEq)]
#[typeshare(swift = "Equatable, CaseIterable, Sendable")]
#[serde(rename_all = "lowercase")]
#[strum(serialize_all = "lowercase")]
pub enum EVMChain {
    Ethereum,
    SmartChain,
    Polygon,
    Plasma,
    Arbitrum,
    Optimism,
    Base,
    AvalancheC,
    OpBNB,
    Fantom,
    Gnosis,
    Manta,
    Blast,
    ZkSync,
    Linea,
    Mantle,
    Celo,
    World,
    Sonic,
    Abstract,
    Berachain,
    Ink,
    Unichain,
    Hyperliquid,
    Monad,
    XLayer,
}

impl EVMChain {
    pub fn all() -> Vec<Self> {
        Self::iter().collect::<Vec<_>>()
    }

    pub fn min_priority_fee(&self) -> u64 {
        match self {
            Self::Ethereum => 100_000_000,                                                        // https://etherscan.io/gastracker
            Self::SmartChain => 50_000_000,                                                       // https://bscscan.com/gastracker
            Self::Polygon => 30_000_000_000,                                                      // https://polygonscan.com/gastracker
            Self::Plasma => 100_000,                                                              // https://plasmascan.to/insight/leaderboard/gas-tracker
            Self::Arbitrum => 10_000_000, // https://arbiscan.io/address/0x000000000000000000000000000000000000006C#readContract getMinimumGasPrice
            Self::Optimism => 1_000_000,  // https://optimistic.etherscan.io/chart/gasprice
            Self::Base => 5_000_000,      // https://basescan.org/chart/gasprice
            Self::AvalancheC => 25_000_000_000, // https://snowscan.xyz/gastracker
            Self::OpBNB | Self::World | Self::Abstract | Self::Ink | Self::Unichain => 1_000_000, // https://opbnbscan.com/statistics
            Self::Fantom => 3_500_000_000, // https://ftmscan.com/gastracker
            Self::Gnosis => 3_000_000_000, // https://gnosisscan.io/gastracker
            Self::Blast => 200_000_000,   // https://blastscan.io/chart/gasprice
            Self::ZkSync => 20_000_000,   // https://era.zksync.network/chart/gasprice
            Self::Linea => 50_000_000,    // https://lineascan.build/gastracker
            Self::Mantle | Self::Celo | Self::Manta => 10_000_000,
            Self::Sonic => 10_000_000,
            Self::Berachain => 1_000_000_000,   // 1 Gwei
            Self::Hyperliquid => 1_000_000_000, // 1 Gwei
            Self::Monad => 1_000_000_000,       // 1 Gwei
            Self::XLayer => 1_000_000_000,      // 1 Gwei
        }
    }

    pub fn chain_stack(&self) -> ChainStack {
        match self {
            Self::Optimism | Self::Base | Self::OpBNB | Self::World | Self::Ink | Self::Unichain | Self::Celo => ChainStack::Optimism,
            Self::ZkSync | Self::Abstract => ChainStack::ZkSync,
            Self::Ethereum
            | Self::SmartChain
            | Self::Polygon
            | Self::Arbitrum
            | Self::AvalancheC
            | Self::Fantom
            | Self::Gnosis
            | Self::Plasma
            | Self::Manta
            | Self::Blast
            | Self::Linea
            | Self::Mantle
            | Self::Sonic
            | Self::Berachain
            | Self::Hyperliquid
            | Self::Monad
            | Self::XLayer => ChainStack::Native,
        }
    }

    pub fn is_ethereum_layer2(&self) -> bool {
        matches!(
            self,
            Self::Abstract
                | Self::Optimism
                | Self::Base
                | Self::World
                | Self::Ink
                | Self::Unichain
                | Self::ZkSync
                | Self::Arbitrum
                | Self::Blast
                | Self::Linea
                | Self::Celo
                | Self::Mantle
                | Self::XLayer
        )
    }

    // https://docs.optimism.io/stack/getting-started
    pub fn is_opstack(&self) -> bool {
        self.chain_stack() == ChainStack::Optimism
    }

    // https://docs.zksync.io/zk-stack/running/quickstart
    pub fn is_zkstack(&self) -> bool {
        self.chain_stack() == ChainStack::ZkSync
    }

    pub fn weth_contract(&self) -> Option<&str> {
        match self {
            Self::Ethereum => Some("0xC02aaA39b223FE8D0A0e5C4F27eAD9083C756Cc2"),
            Self::SmartChain => Some("0xbb4CdB9CBd36B01bD1cBaEBF2De08d9173bc095c"), // WBNB
            Self::Polygon => Some("0x0d500B1d8E8eF31E21C99d1Db9A6444d3ADf1270"),    // WMATIC
            Self::Arbitrum => Some("0x82aF49447D8a07e3bd95BD0d56f35241523fBab1"),
            Self::Optimism | Self::Base | Self::OpBNB | Self::World | Self::Ink | Self::Unichain => Some("0x4200000000000000000000000000000000000006"),
            Self::AvalancheC => Some("0xB31f66AA3C1e785363F0875A1B74E27b85FD66c7"), // WAVAX
            Self::Fantom => Some("0x21be370D5312f44cB42ce377BC9b8a0cEF1A4C83"),     // WFTM
            Self::Gnosis => Some("0xe91D153E0b41518A2Ce8Dd3D7944Fa863463a97d"),     // Wrapped XDAI (WXDAI)
            Self::ZkSync => Some("0x5AEa5775959fBC2557Cc8789bC1bf90A239D9a91"),
            Self::Blast => Some("0x4300000000000000000000000000000000000004"),
            Self::Celo => Some("0x471EcE3750Da237f93B8E339c536989b8978a438"),
            Self::Sonic => Some("0x039e2fB66102314Ce7b64Ce5Ce3E5183bc94aD38"), // Wrapped Sonic (wS)
            Self::Abstract => Some("0x3439153EB7AF838Ad19d56E1571FBD09333C2809"),
            Self::Berachain => Some("0x6969696969696969696969696969696969696969"), // WBERA
            Self::Hyperliquid => Some("0x5555555555555555555555555555555555555555"), // WHYPE
            Self::Linea => Some("0xe5D7C2a44FfDDf6b295A15c148167daaAf5Cf34f"),
            Self::Mantle => Some("0x78c1b0C915c4FAA5FffA6CAbf0219DA63d7f4cb8"), // Wrapped Mantle (WMNT)
            Self::Manta => Some("0x0dc808adce2099a9f62aa87d9670745aba741746"),
            Self::Plasma => Some("0x6100E367285b01F48D07953803A2d8dCA5D19873"), // Wrapped Plasma (WXPL)
<<<<<<< HEAD
            Self::Monad => Some("0x3bd359C1119dA7Da1D913D1C4D2B7c461115433A"),
=======
            Self::Monad => None,                                                //TODO: Monad
            Self::XLayer => Some("0xe538905cf8410324e03a5a23c1c177a474d59b2b"), // WOKB
>>>>>>> 5a3f5356
        }
    }

    pub fn from_chain(chain: Chain) -> Option<Self> {
        EVMChain::from_str(chain.as_ref()).ok()
    }

    pub fn to_chain(&self) -> Chain {
        Chain::from_str(self.as_ref()).unwrap()
    }
}

#[cfg(test)]
mod tests {
    use crate::{Chain, EVMChain};

    #[test]
    fn test_from_chain() {
        assert_eq!(EVMChain::from_chain(Chain::Ethereum), Some(EVMChain::Ethereum));
        assert_eq!(EVMChain::from_chain(Chain::Bitcoin), None);
    }
}<|MERGE_RESOLUTION|>--- conflicted
+++ resolved
@@ -148,12 +148,8 @@
             Self::Mantle => Some("0x78c1b0C915c4FAA5FffA6CAbf0219DA63d7f4cb8"), // Wrapped Mantle (WMNT)
             Self::Manta => Some("0x0dc808adce2099a9f62aa87d9670745aba741746"),
             Self::Plasma => Some("0x6100E367285b01F48D07953803A2d8dCA5D19873"), // Wrapped Plasma (WXPL)
-<<<<<<< HEAD
             Self::Monad => Some("0x3bd359C1119dA7Da1D913D1C4D2B7c461115433A"),
-=======
-            Self::Monad => None,                                                //TODO: Monad
             Self::XLayer => Some("0xe538905cf8410324e03a5a23c1c177a474d59b2b"), // WOKB
->>>>>>> 5a3f5356
         }
     }
 
