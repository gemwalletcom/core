use crate::Chain;
use serde::{Deserialize, Serialize};
use std::str::FromStr;
use strum::{EnumIter, IntoEnumIterator};
use strum_macros::{AsRefStr, EnumString};
use typeshare::typeshare;

#[derive(Copy, Clone, Debug, Serialize, Deserialize, EnumIter, AsRefStr, EnumString, PartialEq)]
#[typeshare(swift = "Equatable, CaseIterable, Sendable")]
#[serde(rename_all = "lowercase")]
#[strum(serialize_all = "lowercase")]
pub enum EVMChain {
    Ethereum,
    SmartChain,
    Polygon,
    Arbitrum,
    Optimism,
    Base,
    AvalancheC,
    OpBNB,
    Fantom,
    Gnosis,
    Manta,
    Blast,
    ZkSync,
    Linea,
    Mantle,
    Celo,
    World,
    Sonic,
    Abstract,
<<<<<<< HEAD
    Unichain,
=======
    Berachain,
    Ink,
>>>>>>> 172488bb
}

impl EVMChain {
    pub fn all() -> Vec<EVMChain> {
        Self::iter().collect::<Vec<_>>()
    }

    pub fn min_priority_fee(&self) -> u64 {
        match self {
<<<<<<< HEAD
            Self::Ethereum => 1_000_000_000,                                          // https://etherscan.io/gastracker
            Self::SmartChain => 1_000_000_000,                                        // https://bscscan.com/gastracker
            Self::Polygon => 30_000_000_000,                                          // https://polygonscan.com/gastracker
=======
            Self::Ethereum => 1_000_000_000,                                     // https://etherscan.io/gastracker
            Self::SmartChain => 1_000_000_000,                                   // https://bscscan.com/gastracker
            Self::Polygon => 30_000_000_000,                                     // https://polygonscan.com/gastracker
>>>>>>> 172488bb
            Self::Arbitrum => 10_000_000, // https://arbiscan.io/address/0x000000000000000000000000000000000000006C#readContract getMinimumGasPrice
            Self::Optimism => 10_000_000, // https://optimistic.etherscan.io/chart/gasprice
            Self::Base => 100_000_000,    // https://basescan.org/chart/gasprice
            Self::AvalancheC => 25_000_000_000, // https://snowscan.xyz/gastracker
<<<<<<< HEAD
            Self::OpBNB | Self::World | Self::Abstract | Self::Unichain => 1_000_000, // https://opbnbscan.com/statistics
=======
            Self::OpBNB | Self::World | Self::Abstract | Self::Ink => 1_000_000, // https://opbnbscan.com/statistics
>>>>>>> 172488bb
            Self::Fantom => 3_500_000_000, // https://ftmscan.com/gastracker
            Self::Gnosis => 3_000_000_000, // https://gnosisscan.io/gastracker
            Self::Blast => 200_000_000,   // https://blastscan.io/chart/gasprice
            Self::ZkSync => 20_000_000,   // https://era.zksync.network/chart/gasprice
            Self::Linea => 50_000_000,    // https://lineascan.build/gastracker
            Self::Mantle | Self::Celo | Self::Manta => 10_000_000,
            Self::Sonic => 10_000_000,
            Self::Berachain => 1_000_000_000, // 1 Gwei
        }
    }

    pub fn is_opstack(&self) -> bool {
        match self {
            Self::Ethereum
            | Self::SmartChain
            | Self::Polygon
            | Self::Arbitrum
            | Self::AvalancheC
            | Self::Fantom
            | Self::Gnosis
            | Self::Manta
            | Self::Blast
            | Self::ZkSync
            | Self::Linea
            | Self::Mantle
            | Self::Celo
            | Self::Sonic
<<<<<<< HEAD
            | Self::Abstract => false,
            Self::Optimism | Self::Base | Self::OpBNB | Self::World | Self::Unichain => true,
=======
            | Self::Abstract
            | Self::Berachain => false,
            Self::Optimism | Self::Base | Self::OpBNB | Self::World | Self::Ink => true,
>>>>>>> 172488bb
        }
    }

    pub fn weth_contract(&self) -> Option<&str> {
        match self {
            Self::Ethereum => Some("0xC02aaA39b223FE8D0A0e5C4F27eAD9083C756Cc2"),
            Self::SmartChain => Some("0xbb4CdB9CBd36B01bD1cBaEBF2De08d9173bc095c"), // WBNB
            Self::Polygon => Some("0x0d500B1d8E8eF31E21C99d1Db9A6444d3ADf1270"),    // WMATIC
            Self::Arbitrum => Some("0x82aF49447D8a07e3bd95BD0d56f35241523fBab1"),
<<<<<<< HEAD
            Self::Optimism | Self::Base | Self::OpBNB | Self::World | Self::Unichain => Some("0x4200000000000000000000000000000000000006"),
=======
            Self::Optimism | Self::Base | Self::OpBNB | Self::World | Self::Ink => Some("0x4200000000000000000000000000000000000006"),
>>>>>>> 172488bb
            Self::AvalancheC => Some("0xB31f66AA3C1e785363F0875A1B74E27b85FD66c7"), // WAVAX
            Self::Fantom => Some("0x21be370D5312f44cB42ce377BC9b8a0cEF1A4C83"),     // WFTM
            Self::Gnosis => Some("0xe91D153E0b41518A2Ce8Dd3D7944Fa863463a97d"),     // Wrapped XDAI (WXDAI)
            Self::ZkSync => Some("0x5AEa5775959fBC2557Cc8789bC1bf90A239D9a91"),
            Self::Blast => Some("0x4300000000000000000000000000000000000004"),
            Self::Celo => Some("0x471EcE3750Da237f93B8E339c536989b8978a438"),
            Self::Sonic => Some("0x039e2fB66102314Ce7b64Ce5Ce3E5183bc94aD38"), // Wrapped Sonic (wS)
            Self::Abstract => Some("0x3439153EB7AF838Ad19d56E1571FBD09333C2809"),
            Self::Berachain => Some("0x6969696969696969696969696969696969696969"), // WBERA
            Self::Manta | Self::Linea | Self::Mantle => None,
        }
    }

    pub fn from_chain(chain: Chain) -> Option<Self> {
        EVMChain::from_str(chain.as_ref()).ok()
    }

    pub fn to_chain(&self) -> Chain {
        Chain::from_str(self.as_ref()).unwrap()
    }
}

#[cfg(test)]
mod tests {
    use crate::{Chain, EVMChain};

    #[test]
    fn test_from_chain() {
        assert_eq!(EVMChain::from_chain(Chain::Ethereum), Some(EVMChain::Ethereum));
        assert_eq!(EVMChain::from_chain(Chain::Bitcoin), None);
    }
}<|MERGE_RESOLUTION|>--- conflicted
+++ resolved
@@ -29,12 +29,9 @@
     World,
     Sonic,
     Abstract,
-<<<<<<< HEAD
-    Unichain,
-=======
     Berachain,
     Ink,
->>>>>>> 172488bb
+    Unichain,
 }
 
 impl EVMChain {
@@ -44,24 +41,14 @@
 
     pub fn min_priority_fee(&self) -> u64 {
         match self {
-<<<<<<< HEAD
-            Self::Ethereum => 1_000_000_000,                                          // https://etherscan.io/gastracker
-            Self::SmartChain => 1_000_000_000,                                        // https://bscscan.com/gastracker
-            Self::Polygon => 30_000_000_000,                                          // https://polygonscan.com/gastracker
-=======
             Self::Ethereum => 1_000_000_000,                                     // https://etherscan.io/gastracker
             Self::SmartChain => 1_000_000_000,                                   // https://bscscan.com/gastracker
             Self::Polygon => 30_000_000_000,                                     // https://polygonscan.com/gastracker
->>>>>>> 172488bb
             Self::Arbitrum => 10_000_000, // https://arbiscan.io/address/0x000000000000000000000000000000000000006C#readContract getMinimumGasPrice
             Self::Optimism => 10_000_000, // https://optimistic.etherscan.io/chart/gasprice
             Self::Base => 100_000_000,    // https://basescan.org/chart/gasprice
             Self::AvalancheC => 25_000_000_000, // https://snowscan.xyz/gastracker
-<<<<<<< HEAD
-            Self::OpBNB | Self::World | Self::Abstract | Self::Unichain => 1_000_000, // https://opbnbscan.com/statistics
-=======
-            Self::OpBNB | Self::World | Self::Abstract | Self::Ink => 1_000_000, // https://opbnbscan.com/statistics
->>>>>>> 172488bb
+            Self::OpBNB | Self::World | Self::Abstract | Self::Ink | Self::Unichain => 1_000_000, // https://opbnbscan.com/statistics
             Self::Fantom => 3_500_000_000, // https://ftmscan.com/gastracker
             Self::Gnosis => 3_000_000_000, // https://gnosisscan.io/gastracker
             Self::Blast => 200_000_000,   // https://blastscan.io/chart/gasprice
@@ -89,14 +76,9 @@
             | Self::Mantle
             | Self::Celo
             | Self::Sonic
-<<<<<<< HEAD
-            | Self::Abstract => false,
-            Self::Optimism | Self::Base | Self::OpBNB | Self::World | Self::Unichain => true,
-=======
             | Self::Abstract
             | Self::Berachain => false,
-            Self::Optimism | Self::Base | Self::OpBNB | Self::World | Self::Ink => true,
->>>>>>> 172488bb
+            Self::Optimism | Self::Base | Self::OpBNB | Self::World | Self::Ink | Self::Unichain => true,
         }
     }
 
@@ -106,11 +88,7 @@
             Self::SmartChain => Some("0xbb4CdB9CBd36B01bD1cBaEBF2De08d9173bc095c"), // WBNB
             Self::Polygon => Some("0x0d500B1d8E8eF31E21C99d1Db9A6444d3ADf1270"),    // WMATIC
             Self::Arbitrum => Some("0x82aF49447D8a07e3bd95BD0d56f35241523fBab1"),
-<<<<<<< HEAD
-            Self::Optimism | Self::Base | Self::OpBNB | Self::World | Self::Unichain => Some("0x4200000000000000000000000000000000000006"),
-=======
-            Self::Optimism | Self::Base | Self::OpBNB | Self::World | Self::Ink => Some("0x4200000000000000000000000000000000000006"),
->>>>>>> 172488bb
+            Self::Optimism | Self::Base | Self::OpBNB | Self::World | Self::Ink | Self::Unichain => Some("0x4200000000000000000000000000000000000006"),
             Self::AvalancheC => Some("0xB31f66AA3C1e785363F0875A1B74E27b85FD66c7"), // WAVAX
             Self::Fantom => Some("0x21be370D5312f44cB42ce377BC9b8a0cEF1A4C83"),     // WFTM
             Self::Gnosis => Some("0xe91D153E0b41518A2Ce8Dd3D7944Fa863463a97d"),     // Wrapped XDAI (WXDAI)
