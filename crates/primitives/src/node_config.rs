use super::chain::Chain;
use std::collections::HashMap;

#[derive(Debug, Clone, PartialEq)]
pub struct Node {
    pub url: String,
    pub priority: NodePriority,
}

#[derive(Debug, Clone, Copy, PartialEq)]
pub enum NodePriority {
    High = 10,
    Medium = 5,
    Low = 1,
    Inactive = -1,
}

impl Node {
    pub fn new(url: &str, priority: NodePriority) -> Self {
        Node {
            url: url.to_string(),
            priority,
        }
    }
}

pub fn get_nodes() -> HashMap<String, Vec<Node>> {
    Chain::all().into_iter().map(|chain| (chain.to_string(), get_nodes_for_chain(chain))).collect()
}

pub fn get_nodes_for_chain(chain: Chain) -> Vec<Node> {
    match chain {
        Chain::Bitcoin | Chain::Litecoin | Chain::BitcoinCash => vec![],
        Chain::Ethereum => vec![
            Node::new("https://ethereum.publicnode.com", NodePriority::High),
            Node::new("https://ethereum-rpc.polkachu.com", NodePriority::High),
            Node::new("https://eth.merkle.io", NodePriority::High),
        ],
        Chain::SmartChain => vec![
            Node::new("https://bsc.publicnode.com", NodePriority::High),
            Node::new("https://bsc.merkle.io", NodePriority::High),
        ],
        Chain::Solana => vec![Node::new("https://api.mainnet-beta.solana.com", NodePriority::High)],
        Chain::Polygon => vec![
            Node::new("https://polygon.llamarpc.com", NodePriority::High),
            Node::new("https://polygon-rpc.com", NodePriority::High),
        ],
        Chain::Thorchain => vec![Node::new("https://daemon.thorchain.shapeshift.com/lcd", NodePriority::High)],
        Chain::Cosmos => vec![
            Node::new("https://cosmos-rest.publicnode.com", NodePriority::High),
            Node::new("https://cosmos-api.polkachu.com", NodePriority::High),
            Node::new("https://rest.cosmos.directory/cosmoshub", NodePriority::High),
        ],
        Chain::Osmosis => vec![
            Node::new("https://osmosis-rest.publicnode.com", NodePriority::High),
            Node::new("https://osmosis-api.polkachu.com", NodePriority::High),
        ],
        Chain::Arbitrum => vec![
            Node::new("https://arb1.arbitrum.io/rpc", NodePriority::High),
            Node::new("https://arbitrum-rpc.polkachu.com", NodePriority::High),
            Node::new("https://arbitrum-one.publicnode.com", NodePriority::High),
        ],
        Chain::Ton => vec![Node::new("https://toncenter.com", NodePriority::High)],
        Chain::Tron => vec![
            Node::new("https://api.trongrid.io", NodePriority::High),
            Node::new("https://api.frankfurt.trongrid.io", NodePriority::High),
            Node::new("https://tron-rpc.publicnode.com", NodePriority::High),
        ],
        Chain::Doge => vec![],
        Chain::Zcash => vec![],
        Chain::Optimism => vec![
            Node::new("https://mainnet.optimism.io", NodePriority::High),
            Node::new("https://optimism-rpc.polkachu.com", NodePriority::High),
        ],
        Chain::Aptos => vec![
            Node::new("https://fullnode.mainnet.aptoslabs.com", NodePriority::High),
            Node::new("https://aptos-fullnode.polkachu.com", NodePriority::High),
        ],
        Chain::Base => vec![
            Node::new("https://mainnet.base.org", NodePriority::High),
            Node::new("https://base-rpc.polkachu.com", NodePriority::High),
            Node::new("https://base.merkle.io", NodePriority::High),
        ],
        Chain::AvalancheC => vec![Node::new("https://avalanche.drpc.org", NodePriority::High)],
        Chain::Sui => vec![
            Node::new("https://sui-rpc.publicnode.com", NodePriority::High),
            Node::new("https://rpc-mainnet.suiscan.xyz", NodePriority::High),
        ],
        Chain::Xrp => vec![
            Node::new("https://s1.ripple.com:51234", NodePriority::High),
            Node::new("https://s2.ripple.com:51234", NodePriority::High),
            Node::new("https://xrplcluster.com", NodePriority::High),
        ],
        Chain::OpBNB => vec![
            Node::new("https://opbnb.drpc.org", NodePriority::High),
            Node::new("https://opbnb-mainnet-rpc.bnbchain.org", NodePriority::High),
        ],
        Chain::Fantom => vec![
            Node::new("https://fantom.drpc.org", NodePriority::High),
            Node::new("https://rpc.fantom.network", NodePriority::High),
        ],
        Chain::Gnosis => vec![
            Node::new("https://gnosis.drpc.org", NodePriority::High),
            Node::new("https://rpc.gnosischain.com", NodePriority::High),
        ],
        Chain::Celestia => vec![
            Node::new("https://celestia-rest.publicnode.com", NodePriority::High),
            Node::new("https://celestia-api.polkachu.com", NodePriority::High),
        ],
        Chain::Injective => vec![
            Node::new("https://injective-rest.publicnode.com", NodePriority::High),
            Node::new("https://injective-api.polkachu.com", NodePriority::High),
        ],
        Chain::Sei => vec![
            Node::new("https://rest.sei-apis.com", NodePriority::High),
            Node::new("https://api-sei.stingray.plus", NodePriority::High),
            Node::new("https://sei-api.polkachu.com", NodePriority::High),
        ],
        Chain::Manta => vec![
            Node::new("https://pacific-rpc.manta.network/http", NodePriority::High),
            Node::new("https://manta-pacific.drpc.org", NodePriority::High),
        ],
        Chain::Blast => vec![Node::new("https://blast-rpc.polkachu.com", NodePriority::High)],
        Chain::Noble => vec![
            Node::new("https://rest.cosmos.directory/noble", NodePriority::High),
            Node::new("https://noble-api.polkachu.com", NodePriority::High),
        ],
        Chain::ZkSync => vec![
            Node::new("https://zksync.drpc.org", NodePriority::High),
            Node::new("https://mainnet.era.zksync.io", NodePriority::High),
        ],
        Chain::Linea => vec![Node::new("https://linea-rpc.polkachu.com", NodePriority::High)],
        Chain::Mantle => vec![Node::new("https://rpc.mantle.xyz", NodePriority::High)],
        Chain::Celo => vec![],
        Chain::Near => vec![Node::new("https://rpc.mainnet.near.org", NodePriority::High)],
        Chain::World => vec![Node::new("https://worldchain-mainnet.gateway.tenderly.co", NodePriority::High)],
        Chain::Stellar => vec![Node::new("https://horizon.stellar.org", NodePriority::High)],
        Chain::Sonic => vec![Node::new("https://rpc.soniclabs.com", NodePriority::High)],
        Chain::Algorand => vec![Node::new("https://mainnet-api.algonode.cloud", NodePriority::High)],
        Chain::Polkadot => vec![Node::new("https://polkadot-public-sidecar.parity-chains.parity.io", NodePriority::High)],
        Chain::Plasma => vec![Node::new("https://rpc.plasma.to", NodePriority::High)],
        Chain::Cardano => vec![],
        Chain::Abstract => vec![Node::new("https://api.mainnet.abs.xyz", NodePriority::High)],
        Chain::Berachain => vec![Node::new("https://rpc.berachain.com", NodePriority::High)],
        Chain::Ink => vec![
            Node::new("https://rpc-qnd.inkonchain.com", NodePriority::High),
            Node::new("https://rpc-gel.inkonchain.com", NodePriority::High),
        ],
        Chain::Unichain => vec![
            Node::new("https://mainnet.unichain.org", NodePriority::High),
            Node::new("https://unichain-rpc.publicnode.com", NodePriority::High),
        ],
        Chain::Hyperliquid => vec![
            Node::new("https://rpc.hyperliquid.xyz/evm", NodePriority::High),
            Node::new("https://rpc.hypurrscan.io", NodePriority::High),
            Node::new("https://rpc.hyperlend.finance", NodePriority::High),
            Node::new("https://hyperliquid-json-rpc.stakely.io", NodePriority::High),
        ],
        Chain::HyperCore => vec![Node::new("https://api.hyperliquid.xyz", NodePriority::High)],
<<<<<<< HEAD
        Chain::Monad => vec![Node::new("https://rpc.monad.xyz", NodePriority::High)],
=======
        Chain::Monad => vec![], //TODO: Monad
        Chain::XLayer => vec![
            Node::new("https://rpc.xlayer.tech", NodePriority::High),
            Node::new("https://xlayerrpc.okx.com", NodePriority::High),
        ],
>>>>>>> 5a3f5356
    }
}<|MERGE_RESOLUTION|>--- conflicted
+++ resolved
@@ -157,14 +157,13 @@
             Node::new("https://hyperliquid-json-rpc.stakely.io", NodePriority::High),
         ],
         Chain::HyperCore => vec![Node::new("https://api.hyperliquid.xyz", NodePriority::High)],
-<<<<<<< HEAD
-        Chain::Monad => vec![Node::new("https://rpc.monad.xyz", NodePriority::High)],
-=======
-        Chain::Monad => vec![], //TODO: Monad
+        Chain::Monad => vec![
+          Node::new("https://rpc.monad.xyz", NodePriority::High),
+          Node::new("https://rpc1.monad.xyz", NodePriority::Medium),
+        ],
         Chain::XLayer => vec![
             Node::new("https://rpc.xlayer.tech", NodePriority::High),
             Node::new("https://xlayerrpc.okx.com", NodePriority::High),
         ],
->>>>>>> 5a3f5356
     }
 }