use crate::chain::Chain;
use crate::chain_evm::EVMChain;
use crate::explorers::{
    AlgorandAllo, AptosExplorer, AptosScan, BlockScout, Blockchair, Blocksec, Cardanocan, EtherScan, MantleExplorer, Mempool, MintScan, NearBlocks, RuneScan,
    SolanaFM, Solscan, SubScan, SuiScan, SuiVision, TonScan, TonViewer, TronScan, Viewblock, XrpScan, ZkSync,
};
use std::str::FromStr;
use typeshare::typeshare;

pub trait BlockExplorer: Send + Sync {
    fn name(&self) -> String;
    fn get_tx_url(&self, hash: &str) -> String;
    fn get_address_url(&self, address: &str) -> String;
    fn get_token_url(&self, token: &str) -> Option<String>;
    fn get_validator_url(&self, validator: &str) -> Option<String>;
}
pub struct Metadata {
    pub name: &'static str,
    pub base_url: &'static str,
}

#[typeshare(swift = "Equatable, Hashable, Sendable")]
#[allow(dead_code)]
struct BlockExplorerLink {
    name: String,
    link: String,
}

pub fn get_block_explorers_by_chain(chain: &str) -> Vec<Box<dyn BlockExplorer>> {
    let Ok(chain) = Chain::from_str(chain) else {
        return vec![];
    };
    get_block_explorers(chain)
}

pub fn get_block_explorer(chain: Chain, name: &str) -> Box<dyn BlockExplorer> {
    get_block_explorers(chain).into_iter().find(|x| x.name() == name).unwrap()
}

pub fn get_block_explorers(chain: Chain) -> Vec<Box<dyn BlockExplorer>> {
    match chain {
        Chain::Bitcoin => vec![Blockchair::new_bitcoin(), Mempool::new()],
        Chain::BitcoinCash => vec![Blockchair::new_bitcoin_cash()],
        Chain::Litecoin => vec![Blockchair::new_litecoin()],
        Chain::Doge => vec![Blockchair::new_doge()],

        Chain::Ethereum => vec![EtherScan::new(EVMChain::Ethereum), Blockchair::new_ethereum(), Blocksec::new_ethereum()],
        Chain::SmartChain => vec![EtherScan::new(EVMChain::SmartChain), Blockchair::new_bnb(), Blocksec::new_bsc()],
        Chain::Polygon => vec![EtherScan::new(EVMChain::Polygon), Blockchair::new_polygon(), Blocksec::new_polygon()],
        Chain::Arbitrum => vec![EtherScan::new(EVMChain::Arbitrum), Blockchair::new_arbitrum(), Blocksec::new_arbitrum()],
        Chain::Optimism => vec![EtherScan::new(EVMChain::Optimism), Blockchair::new_optimism(), Blocksec::new_optimism()],
        Chain::Base => vec![EtherScan::new(EVMChain::Base), Blockchair::new_base(), Blocksec::new_ethereum()],
        Chain::AvalancheC => vec![EtherScan::new(EVMChain::AvalancheC), Blockchair::new_avalanche()],
        Chain::OpBNB => vec![EtherScan::new(EVMChain::OpBNB), Blockchair::new_opbnb()],
        Chain::Fantom => vec![EtherScan::new(EVMChain::Fantom), Blockchair::new_fantom()],
        Chain::Gnosis => vec![EtherScan::new(EVMChain::Gnosis), Blockchair::new_gnosis()],
        Chain::Manta => vec![BlockScout::new_manta(), EtherScan::new(EVMChain::Manta)],
        Chain::Blast => vec![EtherScan::new(EVMChain::Blast)],
        Chain::Linea => vec![EtherScan::new(EVMChain::Linea), Blockchair::new_linea()],
        Chain::Celo => vec![BlockScout::new_celo(), EtherScan::new(EVMChain::Celo)],
        Chain::ZkSync => vec![ZkSync::new(), EtherScan::new(EVMChain::ZkSync)],
        Chain::World => vec![EtherScan::new(EVMChain::World)],
        Chain::Solana => vec![Solscan::new(), SolanaFM::new(), Blockchair::new_solana()],
        Chain::Thorchain => vec![Viewblock::new(), RuneScan::new()],

        Chain::Cosmos => vec![MintScan::new_cosmos()],
        Chain::Osmosis => vec![MintScan::new_osmosis()],
        Chain::Celestia => vec![MintScan::new_celestia()],
        Chain::Injective => vec![MintScan::new_injective()],
        Chain::Sei => vec![MintScan::new_sei()],
        Chain::Noble => vec![MintScan::new_noble()],
        Chain::Mantle => vec![MantleExplorer::new(), EtherScan::new(EVMChain::Mantle)],

        Chain::Ton => vec![TonViewer::new(), TonScan::new(), Blockchair::new_ton()],
        Chain::Tron => vec![TronScan::new(), Blockchair::new_tron()],
        Chain::Xrp => vec![XrpScan::new(), Blockchair::new_xrp()],
        Chain::Aptos => vec![AptosExplorer::new(), AptosScan::new(), Blockchair::new_aptos()],
        Chain::Sui => vec![SuiScan::new(), SuiVision::new()],
        Chain::Near => vec![NearBlocks::new()],
        Chain::Stellar => vec![Blockchair::new_stellar()],
        Chain::Sonic => vec![EtherScan::new(EVMChain::Sonic)],
        Chain::Algorand => vec![AlgorandAllo::new()],
        Chain::Polkadot => vec![SubScan::new_polkadot(), Blockchair::new_polkadot()],
        Chain::Cardano => vec![Cardanocan::new()],
        Chain::Abstract => vec![EtherScan::new(EVMChain::Abstract)],
<<<<<<< HEAD
        Chain::Unichain => vec![EtherScan::new(EVMChain::Unichain)],
=======
        Chain::Berachain => vec![EtherScan::new(EVMChain::Berachain)],
        Chain::Ink => vec![BlockScout::new_ink()],
>>>>>>> 172488bb
    }
}<|MERGE_RESOLUTION|>--- conflicted
+++ resolved
@@ -83,11 +83,8 @@
         Chain::Polkadot => vec![SubScan::new_polkadot(), Blockchair::new_polkadot()],
         Chain::Cardano => vec![Cardanocan::new()],
         Chain::Abstract => vec![EtherScan::new(EVMChain::Abstract)],
-<<<<<<< HEAD
-        Chain::Unichain => vec![EtherScan::new(EVMChain::Unichain)],
-=======
         Chain::Berachain => vec![EtherScan::new(EVMChain::Berachain)],
         Chain::Ink => vec![BlockScout::new_ink()],
->>>>>>> 172488bb
+        Chain::Unichain => vec![EtherScan::new(EVMChain::Unichain)],
     }
 }