use crate::{Asset, AssetId, PerpetualPosition, PerpetualProvider, UInt64};
use serde::{Deserialize, Serialize};
use strum::{AsRefStr, EnumString};
use typeshare::typeshare;

#[derive(Debug, Clone, Serialize, Deserialize, PartialEq)]
#[typeshare(swift = "Equatable, Sendable, Hashable")]
#[serde(rename_all = "camelCase")]
pub struct Perpetual {
    pub id: String,
    pub name: String,
    pub provider: PerpetualProvider,
    pub asset_id: AssetId,
    pub identifier: String,
    pub price: f64,
    pub price_percent_change_24h: f64,
    pub open_interest: f64,
    pub volume_24h: f64,
    pub funding: f64,
    pub leverage: Vec<u8>,
}

#[derive(Debug, Clone, Serialize, Deserialize, PartialEq)]
#[typeshare(swift = "Equatable, Sendable, Hashable")]
#[serde(rename_all = "camelCase")]
pub struct PerpetualBasic {
    pub asset_id: AssetId,
    pub perpetual_id: String,
    pub provider: PerpetualProvider,
}

impl Perpetual {
    pub fn as_basic(&self) -> PerpetualBasic {
        PerpetualBasic {
            asset_id: self.asset_id.clone(),
            perpetual_id: self.id.clone(),
            provider: self.provider.clone(),
        }
    }
}

#[derive(Debug, Clone, Serialize, Deserialize, PartialEq, AsRefStr, EnumString)]
#[typeshare(swift = "Equatable, Sendable, Hashable")]
#[serde(rename_all = "lowercase")]
#[strum(serialize_all = "lowercase")]
pub enum PerpetualDirection {
    Short,
    Long,
}

#[derive(Debug, Clone, Serialize, Deserialize)]
#[typeshare(swift = "Equatable, Sendable, Hashable")]
pub struct PerpetualPositionData {
    pub perpetual: Perpetual,
    pub asset: Asset,
    pub position: PerpetualPosition,
}

#[derive(Debug, Clone, Serialize, Deserialize)]
#[typeshare(swift = "Equatable, Sendable, Hashable")]
pub struct PerpetualData {
    pub perpetual: Perpetual,
    pub asset: Asset,
    pub metadata: PerpetualMetadata,
}

#[derive(Debug, Clone, Serialize, Deserialize)]
#[typeshare(swift = "Equatable, Sendable, Hashable")]
pub struct PerpetualPositionsSummary {
    pub positions: Vec<PerpetualPosition>,
    pub balance: PerpetualBalance,
}

#[derive(Debug, Clone, Serialize, Deserialize)]
#[typeshare(swift = "Equatable, Sendable, Hashable")]
pub struct PerpetualBalance {
    pub available: f64,
    pub reserved: f64,
    pub withdrawable: f64,
}

#[derive(Debug, Clone, Serialize, Deserialize)]
#[typeshare(swift = "Equatable, Sendable, Hashable")]
#[serde(rename_all = "camelCase")]
pub struct PerpetualMetadata {
    pub is_pinned: bool,
}

#[derive(Debug, Clone, Serialize, Deserialize)]
#[typeshare(swift = "Equatable, Sendable, Hashable")]
#[serde(rename_all = "camelCase")]
pub struct PerpetualConfirmData {
    pub direction: PerpetualDirection,
    pub base_asset: Asset,
    pub asset_index: i32,
    pub price: String,
    pub fiat_value: f64,
    pub size: String,
    pub slippage: f64,
    pub leverage: u8,
    pub pnl: Option<f64>,
    pub entry_price: Option<f64>,
    pub market_price: f64,
    pub margin_amount: f64,
}

#[derive(Debug, Clone, Serialize, Deserialize)]
#[typeshare(swift = "Equatable, Sendable, Hashable")]
#[serde(rename_all = "camelCase")]
pub enum AccountDataType {
    Activate,
}

#[derive(Debug, Clone, Serialize, Deserialize)]
#[typeshare(swift = "Equatable, Sendable, Hashable")]
#[serde(rename_all = "camelCase")]
<<<<<<< HEAD
pub struct CancelOrderData {
    pub asset_index: i32,
    pub order_id: UInt64,
}

#[derive(Debug, Clone, Serialize, Deserialize)]
#[typeshare(swift = "Equatable, Sendable, Hashable")]
#[serde(rename_all = "camelCase")]
pub struct TPSLOrderData {
    pub direction: PerpetualDirection,
    #[serde(skip_serializing_if = "Option::is_none")]
    pub take_profit: Option<String>,
    #[serde(skip_serializing_if = "Option::is_none")]
    pub stop_loss: Option<String>,
    pub size: String,
}

#[derive(Debug, Clone, Serialize, Deserialize)]
#[typeshare(swift = "Equatable, Sendable, Hashable")]
#[serde(tag = "type", content = "content")]
pub enum PerpetualModifyType {
    Tpsl(TPSLOrderData),
    Cancel(Vec<CancelOrderData>),
}

#[derive(Debug, Clone, Serialize, Deserialize)]
#[typeshare(swift = "Equatable, Sendable, Hashable")]
#[serde(rename_all = "camelCase")]
pub struct PerpetualModifyConfirmData {
    pub base_asset: Asset,
    pub asset_index: i32,
    pub modify_types: Vec<PerpetualModifyType>,
    #[serde(skip_serializing_if = "Option::is_none")]
    pub take_profit_order_id: Option<UInt64>,
    #[serde(skip_serializing_if = "Option::is_none")]
    pub stop_loss_order_id: Option<UInt64>,
=======
pub struct PerpetualReduceData {
    pub data: PerpetualConfirmData,
    pub position_direction: PerpetualDirection,
>>>>>>> 64066713
}

#[derive(Debug, Clone, Serialize, Deserialize)]
#[typeshare(swift = "Equatable, Sendable, Hashable")]
#[serde(tag = "type", content = "content")]
pub enum PerpetualType {
    Open(PerpetualConfirmData),
    Close(PerpetualConfirmData),
<<<<<<< HEAD
    Modify(PerpetualModifyConfirmData),
=======
    Increase(PerpetualConfirmData),
    Reduce(PerpetualReduceData),
>>>>>>> 64066713
}<|MERGE_RESOLUTION|>--- conflicted
+++ resolved
@@ -114,7 +114,6 @@
 #[derive(Debug, Clone, Serialize, Deserialize)]
 #[typeshare(swift = "Equatable, Sendable, Hashable")]
 #[serde(rename_all = "camelCase")]
-<<<<<<< HEAD
 pub struct CancelOrderData {
     pub asset_index: i32,
     pub order_id: UInt64,
@@ -151,11 +150,14 @@
     pub take_profit_order_id: Option<UInt64>,
     #[serde(skip_serializing_if = "Option::is_none")]
     pub stop_loss_order_id: Option<UInt64>,
-=======
+}
+
+#[derive(Debug, Clone, Serialize, Deserialize)]
+#[typeshare(swift = "Equatable, Sendable, Hashable")]
+#[serde(rename_all = "camelCase")]
 pub struct PerpetualReduceData {
     pub data: PerpetualConfirmData,
     pub position_direction: PerpetualDirection,
->>>>>>> 64066713
 }
 
 #[derive(Debug, Clone, Serialize, Deserialize)]
@@ -164,10 +166,7 @@
 pub enum PerpetualType {
     Open(PerpetualConfirmData),
     Close(PerpetualConfirmData),
-<<<<<<< HEAD
     Modify(PerpetualModifyConfirmData),
-=======
     Increase(PerpetualConfirmData),
     Reduce(PerpetualReduceData),
->>>>>>> 64066713
 }