use std::fmt;

use serde::{de, Deserialize, Deserializer, Serialize, Serializer};
<<<<<<< HEAD
use typeshare::typeshare;
=======
>>>>>>> 01a39c6f

use crate::chain::Chain;

#[derive(Debug, Clone, PartialEq, Eq, Hash)]
<<<<<<< HEAD
#[typeshare(swift = "Equatable, Hashable, Sendable")]
=======
>>>>>>> 01a39c6f
pub struct AssetId {
    pub chain: Chain,
    pub token_id: Option<String>,
}

<<<<<<< HEAD
impl Default for AssetId {
    fn default() -> Self {
        Self {
            chain: Chain::Ethereum,
            token_id: None,
        }
    }
}

=======
>>>>>>> 01a39c6f
impl Serialize for AssetId {
    fn serialize<S>(&self, serializer: S) -> Result<S::Ok, S::Error>
    where
        S: Serializer,
    {
        serializer.serialize_str(&self.to_string())
    }
}

impl<'de> Deserialize<'de> for AssetId {
    fn deserialize<D>(deserializer: D) -> Result<Self, D::Error>
    where
        D: Deserializer<'de>,
    {
        let s = String::deserialize(deserializer)?;
        AssetId::new(&s).ok_or_else(|| de::Error::custom("Invalid AssetId"))
    }
}

impl From<&str> for AssetId {
    fn from(value: &str) -> Self {
        AssetId::new(value).unwrap()
    }
}

impl fmt::Display for AssetId {
    fn fmt(&self, f: &mut fmt::Formatter) -> fmt::Result {
        let str = match &self.token_id {
            Some(token_id) => {
                format!("{}_{}", self.chain.as_ref(), token_id)
            }
            None => self.chain.as_ref().to_owned(),
        };
        write!(f, "{}", str)
    }
}

impl AssetId {
    pub fn new(asset_id: &str) -> Option<Self> {
        let split: Vec<&str> = asset_id.split('_').collect();
        if split.len() == 1 {
            if let Ok(chain) = asset_id.parse::<Chain>() {
                return Some(AssetId { chain, token_id: None });
            }
        } else if split.len() >= 2 {
            if let Ok(chain) = split[0].parse::<Chain>() {
                return Some(AssetId {
                    chain,
                    token_id: Some(split[1..split.len()].join("_")),
                });
            }
        }
        None
    }

    pub fn from(chain: Chain, token_id: Option<String>) -> AssetId {
        AssetId { chain, token_id }
    }

    pub fn from_token(chain: Chain, token_id: &str) -> AssetId {
        AssetId {
            chain,
            token_id: Some(token_id.to_string()),
        }
    }

    pub fn from_chain(chain: Chain) -> AssetId {
        AssetId { chain, token_id: None }
    }

    pub fn is_native(&self) -> bool {
        self.token_id.is_none()
    }
    pub fn is_token(&self) -> bool {
        self.token_id.is_some()
    }
}

#[cfg(test)]
mod tests {
    use super::*;

    #[test]
    fn test_new_asset_id_with_coin() {
        let asset_id = AssetId::new("ethereum").unwrap();
        assert_eq!(asset_id.chain, Chain::Ethereum);
        assert_eq!(asset_id.token_id, None);
    }

    #[test]
    fn test_new_asset_id_with_coin_and_token() {
        let asset_id = AssetId::new("ethereum_0x1234567890abcdef").unwrap();
        assert_eq!(asset_id.chain, Chain::Ethereum);
        assert_eq!(asset_id.token_id, Some("0x1234567890abcdef".to_owned()));
    }

    #[test]
    fn test_new_asset_id_with_coin_and_token_extra_underscore() {
        let asset_id = AssetId::new("ton_EQAvlWFDxGF2lXm67y4yzC17wYKD9A0guwPkMs1gOsM__NOT").unwrap();
        assert_eq!(asset_id.chain, Chain::Ton);
        assert_eq!(asset_id.token_id, Some("EQAvlWFDxGF2lXm67y4yzC17wYKD9A0guwPkMs1gOsM__NOT".to_owned()));
    }
}<|MERGE_RESOLUTION|>--- conflicted
+++ resolved
@@ -1,35 +1,15 @@
 use std::fmt;
 
-use serde::{de, Deserialize, Deserializer, Serialize, Serializer};
-<<<<<<< HEAD
-use typeshare::typeshare;
-=======
->>>>>>> 01a39c6f
+use serde::{Deserialize, Deserializer, Serialize, Serializer, de};
 
 use crate::chain::Chain;
 
 #[derive(Debug, Clone, PartialEq, Eq, Hash)]
-<<<<<<< HEAD
-#[typeshare(swift = "Equatable, Hashable, Sendable")]
-=======
->>>>>>> 01a39c6f
 pub struct AssetId {
     pub chain: Chain,
     pub token_id: Option<String>,
 }
 
-<<<<<<< HEAD
-impl Default for AssetId {
-    fn default() -> Self {
-        Self {
-            chain: Chain::Ethereum,
-            token_id: None,
-        }
-    }
-}
-
-=======
->>>>>>> 01a39c6f
 impl Serialize for AssetId {
     fn serialize<S>(&self, serializer: S) -> Result<S::Ok, S::Error>
     where
