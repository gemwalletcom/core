--- conflicted
+++ resolved
@@ -173,8 +173,7 @@
             .unwrap()
             .result;
 
-<<<<<<< HEAD
-        let transaction = EthereumMapper::map_transaction(
+        let _transaction = EthereumMapper::map_transaction(
             Chain::Ethereum,
             &contract_call_tx,
             &contract_call_receipt,
@@ -182,9 +181,6 @@
             &BigUint::from(1735671600u64),
         )
         .unwrap();
-=======
-        let _transaction = EthereumMapper::map_transaction(Chain::Ethereum, &contract_call_tx, &contract_call_receipt, &BigUint::from(1735671600u64));
->>>>>>> 078730fa
 
         // assert_eq!(transaction.transaction_type, TransactionType::SmartContractCall);
         // assert_eq!(transaction.hash, "0x876707912c2d625723aa14bf268d83ede36c2657c70da500628e40e6b51577c9");
