use chrono::DateTime;
use num_bigint::BigUint;
use num_traits::Num;

use super::swap_mapper::SwapMapper;
use crate::{
    address::ethereum_address_checksum,
    rpc::model::{Block, Transaction, TransactionReciept},
};
use primitives::{chain::Chain, AssetId, TransactionState, TransactionType};

pub const INPUT_0X: &str = "0x";
pub const FUNCTION_ERC20_TRANSFER: &str = "0xa9059cbb";
pub const TRANSFER_GAS_LIMIT: u64 = 21000;

pub struct EthereumMapper;

impl EthereumMapper {
    pub fn map_transactions(chain: Chain, block: Block, transactions_reciepts: Vec<TransactionReciept>) -> Vec<primitives::Transaction> {
        block
            .transactions
            .into_iter()
            .zip(transactions_reciepts.iter())
            .filter_map(|(transaction, receipt)| EthereumMapper::map_transaction(chain, &transaction, receipt, &block.timestamp))
            .collect()
    }

    pub fn map_transaction(
        chain: Chain,
        transaction: &Transaction,
        transaction_reciept: &TransactionReciept,
        timestamp: &BigUint,
    ) -> Option<primitives::Transaction> {
        let state = if transaction_reciept.status == "0x1" {
            TransactionState::Confirmed
        } else {
            TransactionState::Failed
        };
        let value = transaction.value.to_string();
        let fee = transaction_reciept.get_fee().to_string();
        let from = ethereum_address_checksum(&transaction.from.clone()).ok()?;
        let to = ethereum_address_checksum(&transaction.to.clone().unwrap_or_default()).ok()?;
        let created_at = DateTime::from_timestamp(timestamp.clone().try_into().ok()?, 0)?;

        let is_native_transfer = transaction.input == INPUT_0X && transaction.gas == TRANSFER_GAS_LIMIT;
        let is_native_transfer_with_data = transaction.input.len() > 2
            && transaction.gas > TRANSFER_GAS_LIMIT
            && Self::get_data_cost(&transaction.input).is_some_and(|data_cost| transaction_reciept.gas_used <= BigUint::from(TRANSFER_GAS_LIMIT + data_cost));

        if is_native_transfer || is_native_transfer_with_data {
            let transaction = primitives::Transaction::new(
                transaction.hash.clone(),
                chain.as_asset_id(),
                from,
                to,
                None,
                TransactionType::Transfer,
                state,
                fee.to_string(),
                chain.as_asset_id(),
                value,
                None,
                None,
                created_at,
            );
            return Some(transaction);
        }

        // erc20 transfer
        if transaction.input.starts_with(FUNCTION_ERC20_TRANSFER) && transaction.input.len() >= 10 + 64 + 64 {
            let address = &transaction.input[10..74];
            let amount = &transaction.input[74..];

            let address = format!("0x{}", address);
            let address = address.trim_start_matches("0x000000000000000000000000");
            let address = ethereum_address_checksum(&format!("0x{}", address)).ok()?;

            let amount = BigUint::from_str_radix(amount, 16).ok()?;

            let token_id = ethereum_address_checksum(&to).ok()?;
            let transaction = primitives::Transaction::new(
                transaction.hash.clone(),
                AssetId::from_token(chain, &token_id),
                from.clone(),
                address,
                None,
                TransactionType::Transfer,
                state,
                fee.to_string(),
                chain.as_asset_id(),
                amount.to_string(),
                None,
                None,
                created_at,
            );
            return Some(transaction);
        }

        // Try to decode Uniswap V3 or V4 transaction
        if transaction.to.is_some() && transaction.input.len() >= 8 {
            if let Some(tx) = SwapMapper::map_uniswap_transaction(&chain, transaction, transaction_reciept, created_at) {
                return Some(tx);
            }
        }

        // Check for smart contract call
        // if transaction.to.is_some() && transaction.input.len() > 2 && Self::has_smart_contract_indicators(transaction, transaction_reciept) {
        //     let transaction = primitives::Transaction::new(
        //         transaction.hash.clone(),
        //         chain.as_asset_id(),
        //         from,
        //         to,
        //         None,
        //         TransactionType::SmartContractCall,
        //         state,
        //         fee.to_string(),
        //         chain.as_asset_id(),
        //         value,
        //         None,
        //         None,
        //         created_at,
        //     );
        //     return Some(transaction);
        // }
        None
    }

    fn get_data_cost(input: &str) -> Option<u64> {
        let bytes = hex::decode(input.trim_start_matches("0x")).ok()?;
        let data_cost = bytes.iter().map(|byte| if *byte == 0 { 4 } else { 68 }).sum();

        Some(data_cost)
    }

<<<<<<< HEAD
    fn _has_smart_contract_indicators(transaction: &Transaction, transaction_reciept: &TransactionReciept) -> bool {
=======

    #[allow(unused)]
    fn has_smart_contract_indicators(transaction: &Transaction, transaction_reciept: &TransactionReciept) -> bool {
>>>>>>> 078730fa
        // 1. Gas limit > 21,000 (simple transfers use exactly 21,000)
        // 2. Receipt has logs (contract execution emits events)
        let has_logs = !transaction_reciept.logs.is_empty();

        transaction.gas > TRANSFER_GAS_LIMIT && has_logs
    }
}

#[cfg(test)]
mod tests {
    use super::*;
    use crate::rpc::model::{Transaction, TransactionReciept};
    use num_bigint::BigUint;
    use primitives::{Chain, JsonRpcResult};

    // #[test]
    fn _test_map_smart_contract_call() {
        let contract_call_tx_json: serde_json::Value = serde_json::from_str(include_str!("test/contract_call_tx.json")).unwrap();
        let contract_call_tx: Transaction = serde_json::from_value::<JsonRpcResult<Transaction>>(contract_call_tx_json).unwrap().result;

        let contract_call_receipt_json: serde_json::Value = serde_json::from_str(include_str!("test/contract_call_tx_receipt.json")).unwrap();
        let contract_call_receipt = serde_json::from_value::<JsonRpcResult<TransactionReciept>>(contract_call_receipt_json)
            .unwrap()
            .result;

        let _transaction = EthereumMapper::map_transaction(Chain::Ethereum, &contract_call_tx, &contract_call_receipt, &BigUint::from(1735671600u64));

        // assert_eq!(transaction.transaction_type, TransactionType::SmartContractCall);
        // assert_eq!(transaction.hash, "0x876707912c2d625723aa14bf268d83ede36c2657c70da500628e40e6b51577c9");
        // assert_eq!(transaction.from, "0x39ab5f6f1269590225EdAF9ad4c5967B09243747");
        // assert_eq!(transaction.to, "0xB907Dcc926b5991A149d04Cb7C0a4a25dC2D8f9a");
    }

    #[test]
    fn test_has_smart_contract_indicators() {
        let contract_call_tx_json: serde_json::Value = serde_json::from_str(include_str!("test/contract_call_tx.json")).unwrap();
        let contract_call_tx: Transaction = serde_json::from_value::<JsonRpcResult<Transaction>>(contract_call_tx_json).unwrap().result;

        let contract_call_receipt_json: serde_json::Value = serde_json::from_str(include_str!("test/contract_call_tx_receipt.json")).unwrap();
        let contract_call_receipt = serde_json::from_value::<JsonRpcResult<TransactionReciept>>(contract_call_receipt_json)
            .unwrap()
            .result;

        // Should detect smart contract call (has logs and gas > 21000)
        assert!(EthereumMapper::_has_smart_contract_indicators(&contract_call_tx, &contract_call_receipt));

        // Verify gas was parsed correctly from hex "0x61a80" = 400000
        assert_eq!(contract_call_tx.gas, 400000); // > 21000
    }
}<|MERGE_RESOLUTION|>--- conflicted
+++ resolved
@@ -132,13 +132,8 @@
         Some(data_cost)
     }
 
-<<<<<<< HEAD
-    fn _has_smart_contract_indicators(transaction: &Transaction, transaction_reciept: &TransactionReciept) -> bool {
-=======
-
     #[allow(unused)]
     fn has_smart_contract_indicators(transaction: &Transaction, transaction_reciept: &TransactionReciept) -> bool {
->>>>>>> 078730fa
         // 1. Gas limit > 21,000 (simple transfers use exactly 21,000)
         // 2. Receipt has logs (contract execution emits events)
         let has_logs = !transaction_reciept.logs.is_empty();
@@ -154,8 +149,8 @@
     use num_bigint::BigUint;
     use primitives::{Chain, JsonRpcResult};
 
-    // #[test]
-    fn _test_map_smart_contract_call() {
+    #[test]
+    fn test_map_smart_contract_call() {
         let contract_call_tx_json: serde_json::Value = serde_json::from_str(include_str!("test/contract_call_tx.json")).unwrap();
         let contract_call_tx: Transaction = serde_json::from_value::<JsonRpcResult<Transaction>>(contract_call_tx_json).unwrap().result;
 
