--- conflicted
+++ resolved
@@ -101,14 +101,8 @@
         EVMChain::ZkSync => "0xBBeB516fb02a01611cBBE0453Fe3c580D7281011",
         EVMChain::Blast => "0xf7bc58b8d8f97adc129cfc4c9f45ce3c0e1d2692",
         EVMChain::World => "0x03C7054BCB39f7b2e5B2c7AcB37583e32D70Cfa3",
-<<<<<<< HEAD
-        EVMChain::Abstract | EVMChain::Mantle | EVMChain::Gnosis | EVMChain::Manta | EVMChain::Sonic => "", // None
-        _ => panic!("unsupported chain"),
-=======
         EVMChain::Sonic => "0x0555E30da8f98308EdB960aa94C0Db47230d2B9c",
         EVMChain::Abstract | EVMChain::Mantle | EVMChain::Gnosis | EVMChain::Manta | EVMChain::Unichain => "", // None
-        _ => panic!("get_base_pair: unsupported chain for btc"),
->>>>>>> d9a63b42
     };
 
     let usdc = match chain {
