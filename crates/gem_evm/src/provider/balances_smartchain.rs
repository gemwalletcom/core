--- conflicted
+++ resolved
@@ -34,19 +34,7 @@
             ),
         ];
 
-<<<<<<< HEAD
-        let results: Vec<String> = self
-            .batch_call::<String>(calls)
-            .await?
-            .into_iter()
-            .map(|result| match result {
-                JsonRpcResult::Value(value) => Ok(value.result),
-                JsonRpcResult::Error(error) => Err(error.error),
-            })
-            .collect::<Result<Vec<_>, _>>()?;
-=======
         let results: Vec<String> = self.client.batch_call::<String>(calls).await?.extract();
->>>>>>> db1befe1
 
         let delegations_data = hex::decode(results[0].trim_start_matches("0x"))?;
         let delegations = decode_delegations_return(&delegations_data)?;
