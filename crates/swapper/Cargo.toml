--- conflicted
+++ resolved
@@ -8,12 +8,8 @@
 reqwest = { workspace = true }
 
 primitives = { path = "../primitives" }
+swap_provider = { path = "../swap_provider" }
 gem_solana = { path = "../gem_solana" }
-<<<<<<< HEAD
-oneinch = { path = "../oneinch" }
-swap_skip_client = { path = "../swap_skip_client" }
-=======
 swap_oneinch = { path = "../swap_oneinch" }
 swap_aftermath = { path = "../swap_aftermath" }
-swap_provider = { path = "../swap_provider" }
->>>>>>> 321bfd21
+swap_skip_client = { path = "../swap_skip_client" }