--- conflicted
+++ resolved
@@ -58,15 +58,9 @@
 impl From<AlienError> for SwapperError {
     fn from(err: AlienError) -> Self {
         match err {
-<<<<<<< HEAD
-            AlienError::RequestError { msg } => Self::ComputeQuoteError(format!("Client request error: {msg}")),
-            AlienError::ResponseError { msg } => Self::ComputeQuoteError(format!("Client response error: {msg}")),
-            AlienError::Http { status, len } => Self::ComputeQuoteError(format!("Client HTTP error: status {}, body size: {}", status, len)),
-=======
             AlienError::RequestError { msg } => Self::NetworkError(msg),
             AlienError::ResponseError { msg } => Self::NetworkError(msg),
             AlienError::Http { status, .. } => Self::NetworkError(format!("HTTP error: status {}", status)),
->>>>>>> cc963fba
         }
     }
 }
