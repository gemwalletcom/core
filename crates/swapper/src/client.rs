use primitives::{Chain, SwapQuote, SwapQuoteProtocolRequest};
<<<<<<< HEAD
use swap_skip_client::client::SkipApi;
=======
use swap_oneinch::OneInchClient;
use swap_provider::ProviderList;
>>>>>>> 321bfd21

use crate::{JupiterClient, ThorchainSwapClient};

pub struct SwapperClient {
    oneinch: OneInchClient,
    jupiter: JupiterClient,
    thorchain: ThorchainSwapClient,
<<<<<<< HEAD
    skip: SkipApi,
=======
    providers: ProviderList,
>>>>>>> 321bfd21
}

impl SwapperClient {
    pub fn new(
        oneinch: OneInchClient,
        jupiter: JupiterClient,
        thorchain: ThorchainSwapClient,
<<<<<<< HEAD
        skip: SkipApi,
=======
        providers: ProviderList,
>>>>>>> 321bfd21
    ) -> Self {
        Self {
            oneinch,
            jupiter,
            thorchain,
<<<<<<< HEAD
            skip,
=======
            providers,
>>>>>>> 321bfd21
        }
    }

    pub async fn get_quote(
        &self,
        quote: SwapQuoteProtocolRequest,
    ) -> Result<SwapQuote, Box<dyn std::error::Error + Send + Sync>> {
<<<<<<< HEAD
        // Need to fetch quote from different providers and return the best one
        match quote.from_asset.chain {
=======
        let source_chain = quote.from_asset.chain;
        let result = self
            .providers
            .iter()
            .find(|x| x.supported_chains().contains(&source_chain));
        if let Some(provider) = result {
            return provider.get_quote(quote).await;
        }

        match source_chain {
>>>>>>> 321bfd21
            Chain::Ethereum
            | Chain::SmartChain
            | Chain::Optimism
            | Chain::Arbitrum
            | Chain::Polygon
            | Chain::Base
            | Chain::Fantom
            | Chain::Gnosis
            | Chain::AvalancheC
            | Chain::Manta
            | Chain::Blast => self.oneinch.get_quote(quote).await,
            Chain::Solana => self.jupiter.get_quote(quote).await,
            Chain::Thorchain | Chain::Doge | Chain::Cosmos | Chain::Bitcoin | Chain::Litecoin => {
                self.thorchain.get_quote(quote).await
            }
            Chain::Osmosis | Chain::Celestia | Chain::Injective | Chain::Noble | Chain::Sei => {
                self.skip.get_quote(quote).await
            }
            Chain::Binance
            | Chain::Ton
            | Chain::Tron
            | Chain::Aptos
            | Chain::Sui
            | Chain::Xrp
            | Chain::OpBNB => todo!(),
        }
    }
}<|MERGE_RESOLUTION|>--- conflicted
+++ resolved
@@ -1,10 +1,7 @@
 use primitives::{Chain, SwapQuote, SwapQuoteProtocolRequest};
-<<<<<<< HEAD
-use swap_skip_client::client::SkipApi;
-=======
 use swap_oneinch::OneInchClient;
 use swap_provider::ProviderList;
->>>>>>> 321bfd21
+use swap_skip_client::client::SkipApi;
 
 use crate::{JupiterClient, ThorchainSwapClient};
 
@@ -12,11 +9,7 @@
     oneinch: OneInchClient,
     jupiter: JupiterClient,
     thorchain: ThorchainSwapClient,
-<<<<<<< HEAD
-    skip: SkipApi,
-=======
     providers: ProviderList,
->>>>>>> 321bfd21
 }
 
 impl SwapperClient {
@@ -24,21 +17,13 @@
         oneinch: OneInchClient,
         jupiter: JupiterClient,
         thorchain: ThorchainSwapClient,
-<<<<<<< HEAD
-        skip: SkipApi,
-=======
         providers: ProviderList,
->>>>>>> 321bfd21
     ) -> Self {
         Self {
             oneinch,
             jupiter,
             thorchain,
-<<<<<<< HEAD
-            skip,
-=======
             providers,
->>>>>>> 321bfd21
         }
     }
 
@@ -46,10 +31,6 @@
         &self,
         quote: SwapQuoteProtocolRequest,
     ) -> Result<SwapQuote, Box<dyn std::error::Error + Send + Sync>> {
-<<<<<<< HEAD
-        // Need to fetch quote from different providers and return the best one
-        match quote.from_asset.chain {
-=======
         let source_chain = quote.from_asset.chain;
         let result = self
             .providers
@@ -60,7 +41,6 @@
         }
 
         match source_chain {
->>>>>>> 321bfd21
             Chain::Ethereum
             | Chain::SmartChain
             | Chain::Optimism
@@ -76,10 +56,12 @@
             Chain::Thorchain | Chain::Doge | Chain::Cosmos | Chain::Bitcoin | Chain::Litecoin => {
                 self.thorchain.get_quote(quote).await
             }
-            Chain::Osmosis | Chain::Celestia | Chain::Injective | Chain::Noble | Chain::Sei => {
-                self.skip.get_quote(quote).await
-            }
-            Chain::Binance
+            Chain::Osmosis
+            | Chain::Celestia
+            | Chain::Injective
+            | Chain::Noble
+            | Chain::Sei
+            | Chain::Binance
             | Chain::Ton
             | Chain::Tron
             | Chain::Aptos
