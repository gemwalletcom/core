use diesel::prelude::*;
use serde::{Deserialize, Serialize};

#[derive(Debug, Queryable, Selectable, Serialize, Deserialize, Insertable, AsChangeset, Clone, PartialEq, Eq, Hash)]
#[diesel(table_name = crate::schema::transactions_addresses)]
#[diesel(check_for_backend(diesel::pg::Pg))]
pub struct TransactionAddresses {
    pub chain_id: String,
    pub asset_id: String,
    pub transaction_id: String,
    pub address: String,
}

impl TransactionAddresses {
    pub fn from_primitive(transaction: primitives::Transaction) -> Vec<TransactionAddresses> {
        let transaction_id = transaction.id.clone();
<<<<<<< HEAD
        match transaction.transaction_type {
            TransactionType::Transfer
            | TransactionType::TokenApproval
            | TransactionType::StakeDelegate
            | TransactionType::StakeUndelegate
            | TransactionType::StakeRewards
            | TransactionType::StakeRedelegate
            | TransactionType::StakeWithdraw
            | TransactionType::StakeFreeze
            | TransactionType::StakeUnfreeze
            | TransactionType::TransferNFT
            | TransactionType::AssetActivation
            | TransactionType::SmartContractCall
            | TransactionType::PerpetualOpenPosition
            | TransactionType::PerpetualClosePosition
            | TransactionType::PerpetualModify => transaction
                .addresses()
                .into_iter()
                .map(|x| Self {
                    chain_id: transaction.asset_id.chain.as_ref().to_string(),
                    asset_id: transaction.asset_id.to_string(),
                    transaction_id: transaction_id.to_string().clone(),
                    address: x,
                })
                .collect(),
            TransactionType::Swap => {
                let metadata: TransactionSwapMetadata = serde_json::from_value(transaction.metadata.clone().unwrap()).unwrap();
                let from_asset = metadata.from_asset.clone();
                let to_asset = metadata.to_asset.clone();
                vec![
                    Self {
                        chain_id: from_asset.chain.as_ref().to_string(),
                        asset_id: from_asset.to_string(),
                        transaction_id: transaction_id.to_string().clone(),
                        address: transaction.from.clone(),
                    },
                    Self {
                        chain_id: to_asset.chain.as_ref().to_string(),
                        asset_id: to_asset.clone().to_string(),
                        transaction_id: transaction_id.to_string().clone(),
                        address: transaction.clone().to,
                    },
                ]
            }
        }
=======
        transaction
            .assets_addresses()
            .into_iter()
            .map(|x| Self {
                chain_id: x.asset_id.chain.as_ref().to_string(),
                asset_id: x.asset_id.to_string(),
                transaction_id: transaction_id.to_string(),
                address: x.address,
            })
            .collect()
>>>>>>> 3eb62c74
    }
}

#[derive(Queryable, Debug, Clone)]
pub struct AddressChainIdResult {
    pub address: String,
    pub chain_id: String,
}<|MERGE_RESOLUTION|>--- conflicted
+++ resolved
@@ -14,53 +14,6 @@
 impl TransactionAddresses {
     pub fn from_primitive(transaction: primitives::Transaction) -> Vec<TransactionAddresses> {
         let transaction_id = transaction.id.clone();
-<<<<<<< HEAD
-        match transaction.transaction_type {
-            TransactionType::Transfer
-            | TransactionType::TokenApproval
-            | TransactionType::StakeDelegate
-            | TransactionType::StakeUndelegate
-            | TransactionType::StakeRewards
-            | TransactionType::StakeRedelegate
-            | TransactionType::StakeWithdraw
-            | TransactionType::StakeFreeze
-            | TransactionType::StakeUnfreeze
-            | TransactionType::TransferNFT
-            | TransactionType::AssetActivation
-            | TransactionType::SmartContractCall
-            | TransactionType::PerpetualOpenPosition
-            | TransactionType::PerpetualClosePosition
-            | TransactionType::PerpetualModify => transaction
-                .addresses()
-                .into_iter()
-                .map(|x| Self {
-                    chain_id: transaction.asset_id.chain.as_ref().to_string(),
-                    asset_id: transaction.asset_id.to_string(),
-                    transaction_id: transaction_id.to_string().clone(),
-                    address: x,
-                })
-                .collect(),
-            TransactionType::Swap => {
-                let metadata: TransactionSwapMetadata = serde_json::from_value(transaction.metadata.clone().unwrap()).unwrap();
-                let from_asset = metadata.from_asset.clone();
-                let to_asset = metadata.to_asset.clone();
-                vec![
-                    Self {
-                        chain_id: from_asset.chain.as_ref().to_string(),
-                        asset_id: from_asset.to_string(),
-                        transaction_id: transaction_id.to_string().clone(),
-                        address: transaction.from.clone(),
-                    },
-                    Self {
-                        chain_id: to_asset.chain.as_ref().to_string(),
-                        asset_id: to_asset.clone().to_string(),
-                        transaction_id: transaction_id.to_string().clone(),
-                        address: transaction.clone().to,
-                    },
-                ]
-            }
-        }
-=======
         transaction
             .assets_addresses()
             .into_iter()
@@ -71,7 +24,6 @@
                 address: x.address,
             })
             .collect()
->>>>>>> 3eb62c74
     }
 }
 
