--- conflicted
+++ resolved
@@ -50,12 +50,9 @@
             | Chain::World
             | Chain::Sonic
             | Chain::Abstract
-<<<<<<< HEAD
+            | Chain::Berachain
+            | Chain::Ink
             | Chain::Unichain => Box::new(EthereumClient::new(chain, url)),
-=======
-            | Chain::Berachain
-            | Chain::Ink => Box::new(EthereumClient::new(chain, url)),
->>>>>>> 172488bb
             Chain::Cosmos | Chain::Osmosis | Chain::Celestia | Chain::Thorchain | Chain::Injective | Chain::Noble | Chain::Sei => {
                 Box::new(CosmosClient::new(chain, client, url))
             }
@@ -116,12 +113,9 @@
             Chain::Polkadot => settings.chains.polkadot.url.as_str(),
             Chain::Cardano => settings.chains.cardano.url.as_str(),
             Chain::Abstract => settings.chains.abstract_chain.url.as_str(),
-<<<<<<< HEAD
-            Chain::Unichain => settings.chains.unichain.url.as_str(),
-=======
             Chain::Berachain => settings.chains.berachain.url.as_str(),
             Chain::Ink => settings.chains.ink.url.as_str(),
->>>>>>> 172488bb
+            Chain::Unichain => settings.chains.unichain.url.as_str(),
         }
     }
 }
