mod chain_providers;
mod provider_config;
pub use chain_providers::ChainProviders;
use gem_client::{retry::standard_retry_policy, ReqwestClient};
pub use provider_config::ProviderConfig;

use reqwest_middleware::ClientBuilder;

use gem_chain_rpc::{
    algorand::AlgorandProvider, aptos::AptosProvider, bitcoin::BitcoinProvider, cardano::CardanoProvider, ethereum::EthereumProvider, near::NearProvider,
    solana::SolanaProvider, sui::SuiProvider, ton::TonProvider, tron::TronProvider, xrp::XRPProvider, ChainProvider, CosmosProvider, HyperCoreProvider,
    PolkadotProvider, StellarProvider,
};

use gem_algorand::rpc::AlgorandClient;
use gem_aptos::rpc::AptosClient;
use gem_bitcoin::rpc::client::BitcoinClient;
use gem_cardano::rpc::CardanoClient;
use gem_cosmos::rpc::client::CosmosClient;
use gem_evm::rpc::{ankr::AnkrClient, AlchemyClient, EthereumClient};
use gem_hypercore::rpc::client::HyperCoreClient;
use gem_near::rpc::client::NearClient;
use gem_polkadot::rpc::PolkadotClient;
use gem_solana::rpc::SolanaClient;
use gem_stellar::rpc::client::StellarClient;
use gem_sui::rpc::SuiClient;
use gem_ton::rpc::TonClient;
use gem_tron::rpc::{trongrid::client::TronGridClient, TronClient};
use gem_xrp::rpc::XRPClient;

use primitives::{chain_cosmos::CosmosChain, Chain, EVMChain, NodeType};
use settings::{ChainURLType, Settings};

pub struct ProviderFactory {}

impl ProviderFactory {
    pub fn new_from_settings(chain: Chain, settings: &Settings) -> Box<dyn ChainProvider> {
        let url_type = Self::url(chain, settings);
        let url = url_type.get_url();
        let node_type = ProviderFactory::get_node_type(url_type.clone());
        Self::new_provider(ProviderConfig::new(
            chain,
            &url,
            node_type,
            settings.alchemy.key.secret.as_str(),
            settings.ankr.key.secret.as_str(),
            settings.trongrid.key.secret.as_str(),
        ))
    }

    pub fn new_providers(settings: &Settings) -> Vec<Box<dyn ChainProvider>> {
        Chain::all().iter().map(|x| Self::new_from_settings(*x, &settings.clone())).collect()
    }

    pub fn new_provider(config: ProviderConfig) -> Box<dyn ChainProvider> {
        let host = config
            .url
            .parse::<url::Url>()
            .ok()
            .and_then(|u| u.host_str().map(String::from))
            .unwrap_or_default();

        let retry_policy = standard_retry_policy(host);

        let reqwest_client = reqwest::Client::builder().retry(retry_policy).build().expect("Failed to build reqwest client");

        let client = ClientBuilder::new(reqwest_client.clone()).build();
        let chain = config.chain;
        let url = config.url;
        let gem_client = ReqwestClient::new(url.clone(), reqwest_client.clone());

        match chain {
            Chain::Bitcoin | Chain::BitcoinCash | Chain::Litecoin | Chain::Doge => Box::new(BitcoinProvider::new(BitcoinClient::new(
                gem_client,
                primitives::BitcoinChain::from_chain(chain).unwrap(),
            ))),
            Chain::Ethereum
            | Chain::SmartChain
            | Chain::Polygon
            | Chain::Fantom
            | Chain::Gnosis
            | Chain::Arbitrum
            | Chain::Optimism
            | Chain::Base
            | Chain::AvalancheC
            | Chain::OpBNB
            | Chain::Manta
            | Chain::Blast
            | Chain::ZkSync
            | Chain::Linea
            | Chain::Mantle
            | Chain::Celo
            | Chain::World
            | Chain::Sonic
            | Chain::Abstract
            | Chain::Berachain
            | Chain::Ink
            | Chain::Unichain
            | Chain::Hyperliquid
            | Chain::Monad => {
                let chain = EVMChain::from_chain(chain).unwrap();
                let ethereum_client = EthereumClient::new(chain, &url);
                let assets_provider = AlchemyClient::new(ethereum_client.clone(), client.clone(), config.alchemy_key.clone());
                let transactions_provider = AnkrClient::new(ethereum_client.clone(), config.ankr_key.clone());
                Box::new(EthereumProvider::new(
                    ethereum_client,
                    config.node_type,
                    Box::new(assets_provider.clone()),
                    Box::new(transactions_provider.clone()),
                ))
            }
            Chain::Cosmos | Chain::Osmosis | Chain::Celestia | Chain::Thorchain | Chain::Injective | Chain::Noble | Chain::Sei => {
                let chain = CosmosChain::from_chain(chain).unwrap();
                Box::new(CosmosProvider::new(CosmosClient::new(chain, gem_client, url)))
            }
            Chain::Solana => Box::new(SolanaProvider::new(SolanaClient::new(&url))),
            Chain::Ton => Box::new(TonProvider::new(TonClient::new(gem_client))),
            Chain::Tron => {
                let client = TronClient::new(client, url.clone());
                let grid_client = TronGridClient::new(client.clone(), url.clone(), config.trongrid_key.clone());
                Box::new(TronProvider::new(client, Box::new(grid_client.clone()), Box::new(grid_client.clone())))
            }
            Chain::Aptos => Box::new(AptosProvider::new(AptosClient::new(gem_client))),
<<<<<<< HEAD
            Chain::Sui => Box::new(SuiProvider::new(SuiClient::new(JsonRpcClient::new(gem_client)))),
=======
            Chain::Sui => Box::new(SuiProvider::new(SuiClient::new(gem_client))),
>>>>>>> 013b4bc1
            Chain::Xrp => Box::new(XRPProvider::new(XRPClient::new(gem_client))),
            Chain::Cardano => Box::new(CardanoProvider::new(CardanoClient::new(gem_client))),
            Chain::Algorand => Box::new(AlgorandProvider::new(AlgorandClient::new(gem_client))),
            Chain::Stellar => Box::new(StellarProvider::new(StellarClient::new(gem_client))),
            Chain::Near => Box::new(NearProvider::new(NearClient::new(JsonRpcClient::new(gem_client)))),
            Chain::Polkadot => Box::new(PolkadotProvider::new(PolkadotClient::new(gem_client))),
            Chain::HyperCore => Box::new(HyperCoreProvider::new(HyperCoreClient::new(gem_client))),
        }
    }

    pub fn url(chain: Chain, settings: &Settings) -> ChainURLType {
        match chain {
            Chain::Bitcoin => settings.chains.bitcoin.get_type(),
            Chain::BitcoinCash => settings.chains.bitcoincash.get_type(),
            Chain::Litecoin => settings.chains.litecoin.get_type(),
            Chain::Ethereum => settings.chains.ethereum.get_type(),
            Chain::SmartChain => settings.chains.smartchain.get_type(),
            Chain::Solana => settings.chains.solana.get_type(),
            Chain::Polygon => settings.chains.polygon.get_type(),
            Chain::Thorchain => settings.chains.thorchain.get_type(),
            Chain::Cosmos => settings.chains.cosmos.get_type(),
            Chain::Osmosis => settings.chains.osmosis.get_type(),
            Chain::Arbitrum => settings.chains.arbitrum.get_type(),
            Chain::Ton => settings.chains.ton.get_type(),
            Chain::Tron => settings.chains.tron.get_type(),
            Chain::Doge => settings.chains.doge.get_type(),
            Chain::Optimism => settings.chains.optimism.get_type(),
            Chain::Aptos => settings.chains.aptos.get_type(),
            Chain::Base => settings.chains.base.get_type(),
            Chain::AvalancheC => settings.chains.avalanchec.get_type(),
            Chain::Sui => settings.chains.sui.get_type(),
            Chain::Xrp => settings.chains.xrp.get_type(),
            Chain::OpBNB => settings.chains.opbnb.get_type(),
            Chain::Fantom => settings.chains.fantom.get_type(),
            Chain::Gnosis => settings.chains.gnosis.get_type(),
            Chain::Celestia => settings.chains.celestia.get_type(),
            Chain::Injective => settings.chains.injective.get_type(),
            Chain::Sei => settings.chains.sei.get_type(),
            Chain::Manta => settings.chains.manta.get_type(),
            Chain::Blast => settings.chains.blast.get_type(),
            Chain::Noble => settings.chains.noble.get_type(),
            Chain::ZkSync => settings.chains.zksync.get_type(),
            Chain::Linea => settings.chains.linea.get_type(),
            Chain::Mantle => settings.chains.mantle.get_type(),
            Chain::Celo => settings.chains.celo.get_type(),
            Chain::Near => settings.chains.near.get_type(),
            Chain::World => settings.chains.world.get_type(),
            Chain::Stellar => settings.chains.stellar.get_type(),
            Chain::Sonic => settings.chains.sonic.get_type(),
            Chain::Algorand => settings.chains.algorand.get_type(),
            Chain::Polkadot => settings.chains.polkadot.get_type(),
            Chain::Cardano => settings.chains.cardano.get_type(),
            Chain::Abstract => settings.chains.abstract_chain.get_type(),
            Chain::Berachain => settings.chains.berachain.get_type(),
            Chain::Ink => settings.chains.ink.get_type(),
            Chain::Unichain => settings.chains.unichain.get_type(),
            Chain::Hyperliquid => settings.chains.hyperliquid.get_type(),
            Chain::HyperCore => settings.chains.hypercore.get_type(),
            Chain::Monad => settings.chains.monad.get_type(),
        }
    }

    pub fn get_node_type(url: ChainURLType) -> NodeType {
        match url {
            ChainURLType::Default(_) => NodeType::Default,
            ChainURLType::Archive(_) => NodeType::Archive,
        }
    }
}<|MERGE_RESOLUTION|>--- conflicted
+++ resolved
@@ -121,11 +121,7 @@
                 Box::new(TronProvider::new(client, Box::new(grid_client.clone()), Box::new(grid_client.clone())))
             }
             Chain::Aptos => Box::new(AptosProvider::new(AptosClient::new(gem_client))),
-<<<<<<< HEAD
             Chain::Sui => Box::new(SuiProvider::new(SuiClient::new(JsonRpcClient::new(gem_client)))),
-=======
-            Chain::Sui => Box::new(SuiProvider::new(SuiClient::new(gem_client))),
->>>>>>> 013b4bc1
             Chain::Xrp => Box::new(XRPProvider::new(XRPClient::new(gem_client))),
             Chain::Cardano => Box::new(CardanoProvider::new(CardanoClient::new(gem_client))),
             Chain::Algorand => Box::new(AlgorandProvider::new(AlgorandClient::new(gem_client))),
