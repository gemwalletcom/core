use std::error::Error;

use gem_jsonrpc::client::JsonRpcClient;
use primitives::chain::Chain;
use serde_json::json;

use super::{
    mapper::SuiMapper,
    model::{Balance, CoinMetadata, Digests, GasUsed},
};

pub struct SuiClient {
    client: JsonRpcClient,
}

impl SuiClient {
<<<<<<< HEAD
    pub fn new(url: String) -> Self {
        let client = JsonRpcClient::new(url).unwrap();
=======
    pub fn new(url: &str) -> Self {
        let client = HttpClientBuilder::default().build(url).unwrap();
>>>>>>> 91aa4b6a

        Self { client }
    }

    pub fn get_chain(&self) -> Chain {
        Chain::Sui
    }

    pub fn get_fee(&self, gas_used: GasUsed) -> num_bigint::BigUint {
        SuiMapper::get_fee(gas_used)
    }

    pub async fn get_latest_block(&self) -> Result<i64, Box<dyn Error + Send + Sync>> {
<<<<<<< HEAD
        let block_number: i64 = self.client.call("sui_getLatestCheckpointSequenceNumber", json!([])).await?;
        Ok(block_number)
=======
        Ok(self
            .client
            .request::<String, _>("sui_getLatestCheckpointSequenceNumber", rpc_params![])
            .await?
            .parse()?)
>>>>>>> 91aa4b6a
    }

    async fn query_transaction_blocks(&self, filter: serde_json::Value) -> Result<Digests, Box<dyn Error + Send + Sync>> {
        let params = vec![
            json!({
                "filter": filter,
                "options": {
                    "showEffects": true,
                    "showBalanceChanges": true,
                    "showEvents": true,
                    "showInput": false,
                }
            }),
            json!(null),
            json!(100),
            json!(true),
        ];
        let res: Digests = self.client.call("suix_queryTransactionBlocks", params).await?;
        Ok(res)
    }

    pub async fn get_transactions_by_block_number(&self, block_number: i64) -> Result<Digests, Box<dyn Error + Send + Sync>> {
        let filter = json!({
            "Checkpoint": block_number.to_string()
        });
        self.query_transaction_blocks(filter).await
    }

    pub async fn get_transactions_by_address(&self, address: String) -> Result<Digests, Box<dyn Error + Send + Sync>> {
        let filter = json!({
            "FromAddress": address
        });
        self.query_transaction_blocks(filter).await
    }

    pub async fn get_coin_metadata(&self, token_id: String) -> Result<CoinMetadata, Box<dyn Error + Send + Sync>> {
        Ok(self.client.call("suix_getCoinMetadata", vec![json!(token_id.clone())]).await?)
    }

    pub async fn get_all_balances(&self, address: String) -> Result<Vec<Balance>, Box<dyn Error + Send + Sync>> {
        Ok(self.client.call("suix_getAllBalances", vec![json!(address.clone())]).await?)
    }
}<|MERGE_RESOLUTION|>--- conflicted
+++ resolved
@@ -14,13 +14,8 @@
 }
 
 impl SuiClient {
-<<<<<<< HEAD
     pub fn new(url: String) -> Self {
         let client = JsonRpcClient::new(url).unwrap();
-=======
-    pub fn new(url: &str) -> Self {
-        let client = HttpClientBuilder::default().build(url).unwrap();
->>>>>>> 91aa4b6a
 
         Self { client }
     }
@@ -34,16 +29,8 @@
     }
 
     pub async fn get_latest_block(&self) -> Result<i64, Box<dyn Error + Send + Sync>> {
-<<<<<<< HEAD
         let block_number: i64 = self.client.call("sui_getLatestCheckpointSequenceNumber", json!([])).await?;
         Ok(block_number)
-=======
-        Ok(self
-            .client
-            .request::<String, _>("sui_getLatestCheckpointSequenceNumber", rpc_params![])
-            .await?
-            .parse()?)
->>>>>>> 91aa4b6a
     }
 
     async fn query_transaction_blocks(&self, filter: serde_json::Value) -> Result<Digests, Box<dyn Error + Send + Sync>> {
