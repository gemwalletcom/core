use crate::core::actions::SLIPPAGE_BUFFER_PERCENT;
<<<<<<< HEAD
use primitives::TpslType;
=======
use serde::{Deserialize, Serialize};
>>>>>>> 261e8282

// IMPORTANT: Field order matters for msgpack serialization and hash calculation
// Do not change field order unless you know the exact order in Python SDK.
#[derive(Clone, Serialize, Deserialize)]
pub struct PlaceOrder {
    pub r#type: String,
    pub orders: Vec<Order>,
    pub grouping: Grouping,
    #[serde(skip_serializing_if = "Option::is_none")]
    pub builder: Option<Builder>,
}

impl PlaceOrder {
    pub fn new(orders: Vec<Order>, grouping: Grouping, builder: Option<Builder>) -> Self {
        Self {
            r#type: "order".to_string(),
            orders,
            grouping,
            builder,
        }
    }
}

// IMPORTANT: Field order matters for msgpack serialization and hash calculation
// Do not change field order unless you know the exact order in Python SDK.
#[derive(Clone, Serialize, Deserialize)]
pub struct Order {
    #[serde(rename = "a")]
    pub asset: u32,
    #[serde(rename = "b")]
    pub is_buy: bool,
    #[serde(rename = "p")]
    pub price: String,
    /// Use "0" to apply to entire position (for position TP/SL orders)
    #[serde(rename = "s")]
    pub size: String,
    #[serde(rename = "r")]
    pub reduce_only: bool,
    #[serde(rename = "t")]
    pub order_type: OrderType,
    #[serde(rename = "c", skip_serializing_if = "Option::is_none")]
    pub client_order_id: Option<String>,
}

#[derive(Clone, Serialize, Deserialize)]
#[serde(untagged)]
pub enum OrderType {
    Limit { limit: LimitOrder },
    Trigger { trigger: Trigger },
}

#[derive(Clone, Serialize, Deserialize)]
pub struct LimitOrder {
    pub tif: TimeInForce,
}

impl LimitOrder {
    pub fn new(tif: TimeInForce) -> Self {
        Self { tif }
    }
}

#[derive(Clone, Serialize, Deserialize)]
pub struct Trigger {
    #[serde(rename = "isMarket")]
    pub is_market: bool,
    #[serde(rename = "triggerPx")]
    pub trigger_px: String,
    pub tpsl: TpslType,
}

#[derive(Clone, Serialize, Deserialize, Debug, PartialEq)]
pub enum TimeInForce {
    #[serde(rename = "Alo")]
    AddLiquidityOnly,
    #[serde(rename = "Ioc")]
    ImmediateOrCancel,
    #[serde(rename = "Gtc")]
    GoodTillCancel,
    #[serde(rename = "FrontendMarket")]
    FrontendMarket,
}

<<<<<<< HEAD
#[derive(Clone, serde::Serialize, Debug, PartialEq)]
=======
#[derive(Clone, Serialize, Deserialize)]
pub enum TpslType {
    #[serde(rename = "tp")]
    TakeProfit,
    #[serde(rename = "sl")]
    StopLoss,
}

#[derive(Clone, Serialize, Deserialize, Debug, PartialEq)]
>>>>>>> 261e8282
#[serde(rename_all = "camelCase")]
pub enum Grouping {
    Na,
    NormalTpsl,
    PositionTpsl,
}

#[derive(Clone, Serialize, Deserialize)]
pub struct Builder {
    #[serde(rename = "b")]
    pub builder_address: String,
    #[serde(rename = "f")]
    pub fee: u32, // tenths of a basis point , 10 means 1bp
}

fn calculate_execution_price(trigger_px: &str, add_slippage: bool) -> String {
    let trigger: f64 = trigger_px.parse().unwrap_or(0.0);
    let execution_price = if add_slippage {
        trigger * (1.0 + SLIPPAGE_BUFFER_PERCENT)
    } else {
        trigger * (1.0 - SLIPPAGE_BUFFER_PERCENT)
    };
    format!("{execution_price:.6}").trim_end_matches('0').trim_end_matches('.').to_string()
}
pub fn make_market_order_type() -> OrderType {
    OrderType::Limit {
        limit: LimitOrder::new(TimeInForce::FrontendMarket),
    }
}

pub fn make_market_trigger_order_type(trigger_px: String, tpsl: TpslType) -> OrderType {
    OrderType::Trigger {
        trigger: Trigger {
            is_market: true,
            trigger_px,
            tpsl,
        },
    }
}

pub fn make_trigger_order(asset: u32, is_buy: bool, price: &str, size: &str, reduce_only: bool, trigger_px: String, tpsl: TpslType) -> Order {
    Order {
        asset,
        is_buy,
        price: price.to_string(),
        size: size.to_string(),
        reduce_only,
        order_type: make_market_trigger_order_type(trigger_px, tpsl),
        client_order_id: None,
    }
}

pub fn make_market_order(asset: u32, is_buy: bool, price: &str, size: &str, reduce_only: bool, builder: Option<Builder>) -> PlaceOrder {
    PlaceOrder::new(
        vec![Order {
            asset,
            is_buy,
            price: price.to_string(),
            size: size.to_string(),
            reduce_only,
            order_type: make_market_order_type(),
            client_order_id: None,
        }],
        Grouping::Na,
        builder,
    )
}

pub fn make_market_with_tp_sl(
    asset: u32,
    is_buy: bool,
    price: &str,
    size: &str,
    reduce_only: bool,
    tp_trigger: Option<String>,
    sl_trigger: Option<String>,
    builder: Option<Builder>,
) -> PlaceOrder {
    let mut orders = vec![Order {
        asset,
        is_buy,
        price: price.to_string(),
        size: size.to_string(),
        reduce_only,
        order_type: make_market_order_type(),
        client_order_id: None,
    }];

    if let Some(sl_trigger_px) = sl_trigger {
        let sl_execution_price = calculate_execution_price(&sl_trigger_px, true); // Market orders: add slippage
        orders.push(make_trigger_order(
            asset,
            !is_buy,
            &sl_execution_price,
            size,
            true, // TP/SL orders are always reduce_only=true
            sl_trigger_px,
            TpslType::StopLoss,
        ));
    }

    if let Some(tp_trigger_px) = tp_trigger {
        let tp_execution_price = calculate_execution_price(&tp_trigger_px, true); // Market orders: add slippage
        orders.push(make_trigger_order(
            asset,
            !is_buy,
            &tp_execution_price,
            size,
            true, // TP/SL orders are always reduce_only=true
            tp_trigger_px,
            TpslType::TakeProfit,
        ));
    }

    PlaceOrder::new(orders, Grouping::NormalTpsl, builder)
}

pub fn make_position_tp_sl(
    asset: u32,
    is_buy: bool,
    size: &str,
    tp_trigger: Option<String>,
    sl_trigger: Option<String>,
    builder: Option<Builder>,
) -> PlaceOrder {
    let mut orders = Vec::new();

    if let Some(sl_trigger_px) = sl_trigger {
        let sl_execution_price = calculate_execution_price(&sl_trigger_px, false); // Position orders: subtract slippage
        orders.push(make_trigger_order(
            asset,
            !is_buy,
            &sl_execution_price,
            size,
            true,
            sl_trigger_px,
            TpslType::StopLoss,
        ));
    }

    if let Some(tp_trigger_px) = tp_trigger {
        let tp_execution_price = calculate_execution_price(&tp_trigger_px, false); // Position orders: subtract slippage
        orders.push(make_trigger_order(
            asset,
            !is_buy,
            &tp_execution_price,
            size,
            true,
            tp_trigger_px,
            TpslType::TakeProfit,
        ));
    }

    PlaceOrder::new(orders, Grouping::PositionTpsl, builder)
}<|MERGE_RESOLUTION|>--- conflicted
+++ resolved
@@ -1,9 +1,6 @@
 use crate::core::actions::SLIPPAGE_BUFFER_PERCENT;
-<<<<<<< HEAD
 use primitives::TpslType;
-=======
 use serde::{Deserialize, Serialize};
->>>>>>> 261e8282
 
 // IMPORTANT: Field order matters for msgpack serialization and hash calculation
 // Do not change field order unless you know the exact order in Python SDK.
@@ -87,19 +84,7 @@
     FrontendMarket,
 }
 
-<<<<<<< HEAD
-#[derive(Clone, serde::Serialize, Debug, PartialEq)]
-=======
-#[derive(Clone, Serialize, Deserialize)]
-pub enum TpslType {
-    #[serde(rename = "tp")]
-    TakeProfit,
-    #[serde(rename = "sl")]
-    StopLoss,
-}
-
 #[derive(Clone, Serialize, Deserialize, Debug, PartialEq)]
->>>>>>> 261e8282
 #[serde(rename_all = "camelCase")]
 pub enum Grouping {
     Na,
